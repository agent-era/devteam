--- conflicted
+++ resolved
@@ -35,11 +35,8 @@
     "cli": "node dist/bin/devteam.js",
     "test": "jest",
     "test:watch": "jest --watch",
-<<<<<<< HEAD
+    "test:terminal": "npm run build && tsc -p tsconfig.node-tests.json && node --test tests/e2e/terminal/*.test.mjs",
     "prepublishOnly": "npm run build && npm run typecheck && npm test"
-=======
-    "test:terminal": "npm run build && tsc -p tsconfig.node-tests.json && node --test tests/e2e/terminal/*.test.mjs"
->>>>>>> ebedaeac
   },
   "repository": {
     "type": "git",
