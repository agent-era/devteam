import React, {useEffect, useMemo, useRef, useState} from 'react';
import {Box, Text, useInput, useStdin, measureElement} from 'ink';
import SyntaxHighlight from 'ink-syntax-highlight';
import {runCommandAsync, runCommand} from '../../shared/utils/commandExecutor.js';
import {findBaseBranch} from '../../shared/utils/gitHelpers.js';
import {useTerminalDimensions} from '../../hooks/useTerminalDimensions.js';
import {BASE_BRANCH_CANDIDATES} from '../../constants.js';
import {CommentStore} from '../../models.js';
import {commentStoreManager} from '../../services/CommentStoreManager.js';
import {TmuxService} from '../../services/TmuxService.js';
import CommentInputDialog from '../dialogs/CommentInputDialog.js';
import SessionWaitingDialog from '../dialogs/SessionWaitingDialog.js';
import UnsubmittedCommentsDialog from '../dialogs/UnsubmittedCommentsDialog.js';
import FileTreeOverlay from '../dialogs/FileTreeOverlay.js';
import {truncateDisplay, padEndDisplay, stringDisplayWidth} from '../../shared/utils/formatting.js';
import AnnotatedText from '../common/AnnotatedText.js';
import {LineWrapper} from '../../shared/utils/lineWrapper.js';
import {ViewportCalculator} from '../../shared/utils/viewport.js';
import {computeUnifiedPerFileIndices, computeSideBySidePerFileIndices} from '../../shared/utils/diffLineIndex.js';
import {getLanguageFromFileName} from '../../shared/utils/languageMapping.js';

type DiffLine = {type: 'added'|'removed'|'context'|'header'; text: string; fileName?: string; headerType?: 'file' | 'hunk'};

type SideBySideLine = {
  left: {type: 'removed'|'context'|'header'|'empty'; text: string; fileName?: string; headerType?: 'file' | 'hunk'} | null;
  right: {type: 'added'|'context'|'header'|'empty'; text: string; fileName?: string; headerType?: 'file' | 'hunk'} | null;
  lineIndex: number; // Original line index for comments and navigation
};

// Map file extensions to language identifiers for syntax highlighting is now in shared util

async function loadDiff(worktreePath: string, diffType: 'full' | 'uncommitted' = 'full'): Promise<DiffLine[]> {
  let diff: string | null = null;
  
  if (diffType === 'uncommitted') {
    // Show only uncommitted changes (working directory vs HEAD)
    diff = await runCommandAsync(['git', '-C', worktreePath, 'diff', '--no-color', '--no-ext-diff', 'HEAD']);
  } else {
    // Show full diff against base branch (default behavior)
    let target = 'HEAD~1';
    const base = findBaseBranch(worktreePath, BASE_BRANCH_CANDIDATES);
    if (base) {
      const mb = await runCommandAsync(['git', '-C', worktreePath, 'merge-base', 'HEAD', base]);
      if (mb) target = mb.trim();
    }
    diff = await runCommandAsync(['git', '-C', worktreePath, 'diff', '--no-color', '--no-ext-diff', target]);
  }
  
  // Collect files and their content
  const fileContents = new Map<string, DiffLine[]>();
  
  // Process main diff if it exists
  if (diff && diff.trim()) {
    const raw = diff.split('\n');
    let currentFileName = '';
    let currentFileLines: DiffLine[] = [];
    
    for (const line of raw) {
      if (line.startsWith('diff --git')) {
        // Save previous file if it exists
        if (currentFileName && currentFileLines.length > 0) {
          fileContents.set(currentFileName, currentFileLines);
        }
        
        // Start new file
        const parts = line.split(' ');
        const fp = parts[3]?.slice(2) || parts[2]?.slice(2) || '';
        currentFileName = fp;
        currentFileLines = [];
        currentFileLines.push({type: 'header', text: `📁 ${fp}`, fileName: fp, headerType: 'file'});
      } else if (line.startsWith('@@')) {
        const ctx = line.replace(/^@@.*@@ ?/, '');
        if (ctx) currentFileLines.push({type: 'header', text: `  ▼ ${ctx}`, fileName: currentFileName, headerType: 'hunk'});
      } else if (line.startsWith('+') && !line.startsWith('+++')) {
        currentFileLines.push({type: 'added', text: line.slice(1), fileName: currentFileName});
      } else if (line.startsWith('-') && !line.startsWith('---')) {
        currentFileLines.push({type: 'removed', text: line.slice(1), fileName: currentFileName});
      } else if (line.startsWith(' ')) {
        currentFileLines.push({type: 'context', text: line.slice(1), fileName: currentFileName});
      } else if (line === '') {
        currentFileLines.push({type: 'context', text: ' ', fileName: currentFileName}); // Empty line gets a space so cursor is visible
      }
    }
    
    // Save last file
    if (currentFileName && currentFileLines.length > 0) {
      fileContents.set(currentFileName, currentFileLines);
    }
  }
  
  // Process untracked files
  const untracked = await runCommandAsync(['git', '-C', worktreePath, 'ls-files', '--others', '--exclude-standard']);
  if (untracked) {
    for (const fp of untracked.split('\n').filter(Boolean)) {
      const fileLines: DiffLine[] = [];
      fileLines.push({type: 'header', text: `📁 ${fp} (new file)`, fileName: fp, headerType: 'file'});
      try {
        const cat = await runCommandAsync(['bash', '-lc', `cd ${JSON.stringify(worktreePath)} && sed -n '1,200p' ${JSON.stringify(fp)}`]);
        for (const l of (cat || '').split('\n')) {
          // Keep all lines including empty ones to faithfully render blank lines
          fileLines.push({type: 'added', text: l, fileName: fp});
        }
      } catch {}
      fileContents.set(fp, fileLines);
    }
  }
  
  // Sort files alphabetically and combine their content
  const sortedFiles = Array.from(fileContents.keys()).sort();
  const lines: DiffLine[] = [];
  
  for (const fileName of sortedFiles) {
    const fileLines = fileContents.get(fileName);
    if (fileLines) {
      lines.push(...fileLines);
    }
  }
  
  return lines;
}

function convertToSideBySide(unifiedLines: DiffLine[]): SideBySideLine[] {
  const sideBySideLines: SideBySideLine[] = [];
  let lineIndex = 0;
  let i = 0;

  while (i < unifiedLines.length) {
    const line = unifiedLines[i];
    
    if (line.type === 'header') {
      // Headers appear on both sides
      sideBySideLines.push({
        left: {type: 'header', text: line.text, fileName: line.fileName, headerType: line.headerType},
        right: {type: 'header', text: line.text, fileName: line.fileName, headerType: line.headerType},
        lineIndex: lineIndex++
      });
      i++;
    } else if (line.type === 'context') {
      // Context lines appear on both sides
      sideBySideLines.push({
        left: {type: 'context', text: line.text, fileName: line.fileName},
        right: {type: 'context', text: line.text, fileName: line.fileName},
        lineIndex: lineIndex++
      });
      i++;
    } else if (line.type === 'removed') {
      // Collect all consecutive removed lines
      const removedLines: DiffLine[] = [];
      while (i < unifiedLines.length && unifiedLines[i].type === 'removed') {
        removedLines.push(unifiedLines[i]);
        i++;
      }
      
      // Collect all consecutive added lines that follow
      const addedLines: DiffLine[] = [];
      while (i < unifiedLines.length && unifiedLines[i].type === 'added') {
        addedLines.push(unifiedLines[i]);
        i++;
      }
      
      // Pair them up, filling with empty lines as needed
      const maxLines = Math.max(removedLines.length, addedLines.length);
      
      for (let j = 0; j < maxLines; j++) {
        const removedLine = removedLines[j] || null;
        const addedLine = addedLines[j] || null;
        
        sideBySideLines.push({
          left: removedLine ? {type: 'removed', text: removedLine.text, fileName: removedLine.fileName} : {type: 'empty', text: '', fileName: line.fileName},
          right: addedLine ? {type: 'added', text: addedLine.text, fileName: addedLine.fileName} : {type: 'empty', text: '', fileName: line.fileName},
          lineIndex: lineIndex++
        });
      }
    } else if (line.type === 'added') {
      // Added lines without preceding removed lines
      sideBySideLines.push({
        left: {type: 'empty', text: '', fileName: line.fileName},
        right: {type: 'added', text: line.text, fileName: line.fileName},
        lineIndex: lineIndex++
      });
      i++;
    } else {
      i++;
    }
  }

  return sideBySideLines;
}


type Props = {
  worktreePath: string;
  title?: string;
  onClose: () => void;
  diffType?: 'full' | 'uncommitted';
  onAttachToSession?: (sessionName: string) => void;
  // When viewing a workspace child repo, route comments to the top-level workspace session
  workspaceFeature?: string;
};

type ViewMode = 'unified' | 'sidebyside';
type WrapMode = 'truncate' | 'wrap';

<<<<<<< HEAD
export default function DiffView({worktreePath, title = 'Diff Viewer', onClose, diffType = 'full', onAttachToSession, workspaceFeature}: Props) {
=======
// Exported utility for formatting comments into a Claude-friendly prompt
export function formatCommentsAsPrompt(comments: any[]): string {
  let prompt = "Please address the following code review comments:\n\n";

  const commentsByFile: {[key: string]: typeof comments} = {};
  comments.forEach(comment => {
    if (!commentsByFile[comment.fileName]) {
      commentsByFile[comment.fileName] = [];
    }
    commentsByFile[comment.fileName].push(comment);
  });

  Object.entries(commentsByFile).forEach(([fileName, fileComments]) => {
    prompt += `File: ${fileName}\n`;
    fileComments.forEach(comment => {
      if (comment.lineIndex !== undefined) {
        // Normal line with line number
        prompt += `  Line ${comment.lineIndex + 1}: ${comment.lineText}\n`;
      } else if (
        comment.lineText &&
        comment.lineText.trim().length > 0 &&
        !comment.isFileLevel
      ) {
        // Removed line or other content - show line content without line number
        prompt += `  Line content: ${comment.lineText}\n`;
      }
      // For file headers (no meaningful lineText), just show the comment
      prompt += `  Comment: ${comment.commentText}\n`;
    });
    prompt += "\n";
  });

  return prompt;
}

export default function DiffView({worktreePath, title = 'Diff Viewer', onClose, diffType = 'full', onAttachToSession}: Props) {
>>>>>>> fab67f3e
  const {rows: terminalHeight, columns: terminalWidth} = useTerminalDimensions();
  const [lines, setLines] = useState<DiffLine[]>([]);
  const [sideBySideLines, setSideBySideLines] = useState<SideBySideLine[]>([]);
  const [selectedLine, setSelectedLine] = useState(0);
  const [scrollRow, setScrollRow] = useState(0);
  
  const [targetScrollRow, setTargetScrollRow] = useState(0);
  const [animationId, setAnimationId] = useState<NodeJS.Timeout | null>(null);
  const [isFileNavigation, setIsFileNavigation] = useState(false);
  const [currentFileHeader, setCurrentFileHeader] = useState<string>('');
  const [currentHunkHeader, setCurrentHunkHeader] = useState<string>('');
  const [viewMode, setViewMode] = useState<ViewMode>('sidebyside');
  const [wrapMode, setWrapMode] = useState<WrapMode>('truncate');
  const commentStore = useMemo(() => commentStoreManager.getStore(worktreePath), [worktreePath]);
  const [tmuxService] = useState(() => new TmuxService());
  const [showCommentDialog, setShowCommentDialog] = useState(false);
  const [showAllComments, setShowAllComments] = useState(true);
  const [showSessionWaitingDialog, setShowSessionWaitingDialog] = useState(false);
  const [sessionWaitingInfo, setSessionWaitingInfo] = useState<{sessionName: string}>({sessionName: ''});
  const [showUnsubmittedCommentsDialog, setShowUnsubmittedCommentsDialog] = useState(false);
  const [showFileTreeOverlay, setShowFileTreeOverlay] = useState(false);
  const [overlayHighlightedFile, setOverlayHighlightedFile] = useState<string>('');

  // Map of unified view global line index -> per-file line index (0-based)
  const unifiedPerFileIndex = useMemo(() => computeUnifiedPerFileIndices(lines as any), [lines]);

  // Map of side-by-side view line index -> per-file line index (0-based)
  const sideBySidePerFileIndex = useMemo(() => computeSideBySidePerFileIndices(sideBySideLines as any), [sideBySideLines]);

  // Derive list of files present in the diff (unique, in order encountered)
  const diffFiles = useMemo(() => {
    const seen = new Set<string>();
    const files: string[] = [];
    for (const l of lines) {
      if (l.type === 'header' && l.headerType === 'file' && l.fileName && !seen.has(l.fileName)) {
        seen.add(l.fileName);
        files.push(l.fileName);
      }
    }
    return files;
  }, [lines]);

  // Helper to show the file tree overlay
  const showFileTree = (filePath: string) => {
    setOverlayHighlightedFile(filePath);
    setShowFileTreeOverlay(true);
  };

  useEffect(() => {
    (async () => {
      const lns = await loadDiff(worktreePath, diffType);
      setLines(lns);
      setSideBySideLines(convertToSideBySide(lns));
      // Reset scroll position when loading new diff
      setScrollRow(0);
      setTargetScrollRow(0);
      setSelectedLine(0);
    })();
  }, [worktreePath, diffType]);

  // Measure-based page size: measure the scroll container height to avoid off-by-one issues
  const listRef = useRef<any>(null);
  const [measuredPageSize, setMeasuredPageSize] = useState<number>(1);
  const overlayAreaHeight = showFileTreeOverlay ? Math.max(6, Math.floor(terminalHeight / 2)) : 0;

  // After render and on resize, measure the diff list container height
  useEffect(() => {
    const measureAndUpdate = () => {
      const h = listRef.current ? measureElement(listRef.current).height : 0;
      if (h > 0 && h !== measuredPageSize) {
        setMeasuredPageSize(h);
      }
    };
    // Measure now and on next tick to ensure layout settles
    measureAndUpdate();
    const t = setTimeout(measureAndUpdate, 0);
    return () => clearTimeout(t);
    // Re-measure on terminal resize and UI elements that affect vertical space
  }, [terminalHeight, terminalWidth, currentFileHeader, currentHunkHeader, showFileTreeOverlay]);

  // Smooth scrolling animation
  useEffect(() => {
    if (scrollRow === targetScrollRow) return;

    // Clear any existing animation
    if (animationId) {
      clearTimeout(animationId);
    }

    const distance = Math.abs(targetScrollRow - scrollRow);
    
    // Skip animation for small movements
    if (distance <= 2) {
      setScrollRow(targetScrollRow);
      setAnimationId(null);
      // Clear file navigation flag for non-animated scrolls
      setIsFileNavigation(false);
      return;
    }

    // Animation parameters
    const baseDuration = 200;
    const maxDuration = 400;
    const duration = Math.min(maxDuration, baseDuration + distance * 2);
    const fps = 30;
    const frameTime = 1000 / fps;
    const totalFrames = Math.ceil(duration / frameTime);
    let currentFrame = 0;
    const startRow = scrollRow;
    const deltaRow = targetScrollRow - startRow;

    // Easing function (ease-out cubic)
    const easeOutCubic = (t: number): number => {
      return 1 - Math.pow(1 - t, 3);
    };

    let cancelled = false;
    
    const animate = () => {
      if (cancelled) return;
      
      currentFrame++;
      const progress = Math.min(currentFrame / totalFrames, 1);
      const easedProgress = easeOutCubic(progress);
      const newRow = Math.round(startRow + deltaRow * easedProgress);
      
      setScrollRow(newRow);

      if (progress < 1 && !cancelled) {
        const id = setTimeout(animate, frameTime);
        setAnimationId(id);
      } else {
        setAnimationId(null);
        // Clear file navigation flag when animation completes
        setIsFileNavigation(false);
      }
    };

    const initialId = setTimeout(animate, frameTime);
    setAnimationId(initialId);

    return () => {
      cancelled = true;
      if (initialId) clearTimeout(initialId);
    };
  }, [targetScrollRow]);

  // Cleanup animation on unmount
  useEffect(() => {
    return () => {
      if (animationId) {
        clearTimeout(animationId);
      }
    };
  }, [animationId]);

  useInput((input, key) => {
    // Don't handle inputs when any dialog is open
    if (showCommentDialog || showSessionWaitingDialog || showUnsubmittedCommentsDialog) return;
    
    // Hide overlay on any key except Shift+Up/Down or Ctrl+Up/Down (overlay trigger)
    if (showFileTreeOverlay && !((key.shift || key.ctrl) && (key.upArrow || key.downArrow))) {
      setShowFileTreeOverlay(false);
    }

    if (key.escape || input === 'q') {
      // Check if there are unsaved comments
      if (commentStore.count > 0) {
        setShowUnsubmittedCommentsDialog(true);
        return;
      }
      return onClose();
    }
    const currentLines = viewMode === 'unified' ? lines : sideBySideLines;
    const maxLineIndex = Math.max(0, currentLines.length - 1);
    
    if (key.upArrow || input === 'k') {
      setSelectedLine(prev => Math.max(0, prev - 1));
    }
    if (key.downArrow || input === 'j') {
      setSelectedLine(prev => Math.min(maxLineIndex, prev + 1));
    }
    if (key.pageUp || input === 'b') {
      setSelectedLine(prev => Math.max(0, prev - Math.floor(measuredPageSize / 2)));
    }
    if (key.pageDown || input === 'f' || input === ' ') {
      setSelectedLine(prev => Math.min(maxLineIndex, prev + Math.floor(measuredPageSize / 2)));
    }
    if (input === 'g') {
      setSelectedLine(0);
    }
    if (input === 'G') {
      setSelectedLine(maxLineIndex);
    }
    
    // View mode toggle
    if (input === 'v') {
      setViewMode(current => current === 'unified' ? 'sidebyside' : 'unified');
    }
    
    // Wrap mode toggle
    if (input === 'w') {
      setWrapMode(current => current === 'truncate' ? 'wrap' : 'truncate');
    }
    
    // Comment functionality
    if (input === 'c') {
      if (viewMode === 'unified') {
        const currentLine = lines[selectedLine];
        // Allow comments on: added, context, removed lines, and file headers (but not hunk headers)
        if (currentLine && currentLine.fileName && 
            (currentLine.type !== 'header' || currentLine.headerType === 'file')) {
          setShowCommentDialog(true);
        }
      } else {
        const currentLine = sideBySideLines[selectedLine];
        if (currentLine && (currentLine.left?.fileName || currentLine.right?.fileName)) {
          // Allow comments except on hunk headers
          const isHunkHeader = (currentLine.left?.type === 'header' && currentLine.left.headerType === 'hunk') ||
                               (currentLine.right?.type === 'header' && currentLine.right.headerType === 'hunk');
          if (!isHunkHeader) {
            setShowCommentDialog(true);
          }
        }
      }
    }
    
    if (input === 'C') {
      setShowAllComments(!showAllComments);
    }
    
    if (input === 'd') {
      if (viewMode === 'unified') {
        const currentLine = lines[selectedLine];
        if (currentLine && currentLine.fileName) {
          const perFileIndex = unifiedPerFileIndex[selectedLine];
          if (perFileIndex !== undefined) {
            commentStore.removeComment(perFileIndex, currentLine.fileName);
          }
        }
      } else {
        const currentLine = sideBySideLines[selectedLine];
        const fileName = currentLine?.left?.fileName || currentLine?.right?.fileName;
        if (currentLine && fileName) {
          const perFileIndex = sideBySidePerFileIndex[selectedLine];
          if (perFileIndex !== undefined) {
            commentStore.removeComment(perFileIndex, fileName);
          }
        }
      }
    }
    
    if (input === 'S' || input === 's') {
      if (commentStore.count > 0) {
        sendCommentsToTmux().catch(error => {
          console.error('Failed to send comments:', error);
        });
      }
    }
    
    // Helper function to check if a line is a chunk header
    const isChunkHeader = (index: number): boolean => {
      if (viewMode === 'unified') {
        return lines[index]?.type === 'header' && lines[index]?.headerType === 'hunk';
      } else {
        const line = sideBySideLines[index];
        return line?.left?.type === 'header' && line.left.headerType === 'hunk';
      }
    };
    
    // Helper function to check if a line is a file header
    const isFileHeader = (index: number): boolean => {
      if (viewMode === 'unified') {
        return lines[index]?.type === 'header' && lines[index]?.headerType === 'file';
      } else {
        const line = sideBySideLines[index];
        return line?.left?.type === 'header' && line.left.headerType === 'file';
      }
    };
    
    // Helper function to find the first content line after a file header
    const findFirstContentLineAfterHeader = (headerIndex: number): number => {
      const currentLines = viewMode === 'unified' ? lines : sideBySideLines;
      const maxIndex = currentLines.length;
      
      // Look for the first non-header line after the file header
      for (let i = headerIndex + 1; i < maxIndex; i++) {
        if (viewMode === 'unified') {
          const line = lines[i];
          if (line.type !== 'header') {
            return i; // Found first content line (context, added, or removed)
          }
        } else {
          const line = sideBySideLines[i];
          if (line.left?.type !== 'header') {
            return i; // Found first content line
          }
        }
      }
      
      // If no content found, return the header index + 1 (fallback)
      return Math.min(headerIndex + 1, maxIndex - 1);
    };
    
    // Left arrow: jump to previous chunk (▼ header)
    if (key.leftArrow) {
      for (let i = selectedLine - 1; i >= 0; i--) {
        if (isChunkHeader(i)) {
          setSelectedLine(i);
          break;
        }
      }
    }
    
    // Right arrow: jump to next chunk (▼ header)
    if (key.rightArrow) {
      const maxIndex = viewMode === 'unified' ? lines.length : sideBySideLines.length;
      for (let i = selectedLine + 1; i < maxIndex; i++) {
        if (isChunkHeader(i)) {
          setSelectedLine(i);
          break;
        }
      }
    }
    
    // Previous file: Shift+Up or Ctrl+Up (undocumented)
    if (key.upArrow && (key.shift || key.ctrl)) {
      // First, find the current file header
      let currentFileHeaderIndex = -1;
      for (let i = selectedLine; i >= 0; i--) {
        if (isFileHeader(i)) {
          currentFileHeaderIndex = i;
          break;
        }
      }
      
      // Now search for the previous file header (before the current one)
      const searchStart = currentFileHeaderIndex > 0 ? currentFileHeaderIndex - 1 : selectedLine - 1;
      for (let i = searchStart; i >= 0; i--) {
        if (isFileHeader(i)) {
          // Find the first content line after this file header
          const contentLineIndex = findFirstContentLineAfterHeader(i);
          setSelectedLine(contentLineIndex);
          // Highlight this file in overlay
          const fileName = viewMode === 'unified' ? (lines[i]?.fileName || '') : (sideBySideLines[i]?.left?.fileName || sideBySideLines[i]?.right?.fileName || '');
          if (fileName) showFileTree(fileName);
          
          // Calculate scroll position to show the content line at top of viewport
          // This naturally makes the file header sticky (just above viewport)
          let targetRow = 0;
          if (wrapMode === 'truncate') {
            // In truncate mode, line index maps directly to scroll row
            targetRow = Math.max(0, contentLineIndex);
          } else {
            // In wrap mode, calculate the visual row position using LineWrapper
            const currentLines = viewMode === 'unified' ? lines : sideBySideLines;
            const maxWidth = viewMode === 'unified' ? terminalWidth - 2 : Math.floor((terminalWidth - 1) / 2) - 2;
            const textLines = currentLines.map(line => {
              if (viewMode === 'unified') {
                return (line as DiffLine).text || ' ';
              } else {
                const sbsLine = line as SideBySideLine;
                const leftText = sbsLine.left?.text || '';
                const rightText = sbsLine.right?.text || '';
                const leftH = LineWrapper.calculateHeight(leftText, maxWidth);
                const rightH = LineWrapper.calculateHeight(rightText, maxWidth);
                return leftH >= rightH ? leftText : rightText;
              }
            });
            
            // Calculate the visual row for the content line index using LineWrapper
            let targetRowStart = 0;
            for (let j = 0; j < Math.min(contentLineIndex, textLines.length); j++) {
              targetRowStart += LineWrapper.calculateHeight(textLines[j] || ' ', maxWidth);
            }
            targetRow = Math.max(0, targetRowStart);
          }
          
          // Set flag to prevent auto-scroll from overriding our scroll position
          setIsFileNavigation(true);
          setTargetScrollRow(targetRow);
          break;
        }
      }
    }
    
    // Next file: Shift+Down or Ctrl+Down (undocumented)
    if (key.downArrow && (key.shift || key.ctrl)) {
      const maxIndex = viewMode === 'unified' ? lines.length : sideBySideLines.length;
      for (let i = selectedLine + 1; i < maxIndex; i++) {
        if (isFileHeader(i)) {
          // Find the first content line after this file header
          const contentLineIndex = findFirstContentLineAfterHeader(i);
          setSelectedLine(contentLineIndex);
          // Highlight this file in overlay
          const fileName = viewMode === 'unified' ? (lines[i]?.fileName || '') : (sideBySideLines[i]?.left?.fileName || sideBySideLines[i]?.right?.fileName || '');
          if (fileName) showFileTree(fileName);
          
          // Calculate scroll position to show the content line at top of viewport
          // This naturally makes the file header sticky (just above viewport)
          let targetRow = 0;
          if (wrapMode === 'truncate') {
            // In truncate mode, line index maps directly to scroll row
            targetRow = Math.max(0, contentLineIndex);
          } else {
            // In wrap mode, calculate the visual row position using LineWrapper
            const currentLines = viewMode === 'unified' ? lines : sideBySideLines;
            const maxWidth = viewMode === 'unified' ? terminalWidth - 2 : Math.floor((terminalWidth - 1) / 2) - 2;
            const textLines = currentLines.map(line => {
              if (viewMode === 'unified') {
                return (line as DiffLine).text || ' ';
              } else {
                const sbsLine = line as SideBySideLine;
                const leftText = sbsLine.left?.text || '';
                const rightText = sbsLine.right?.text || '';
                const leftH = LineWrapper.calculateHeight(leftText, maxWidth);
                const rightH = LineWrapper.calculateHeight(rightText, maxWidth);
                return leftH >= rightH ? leftText : rightText;
              }
            });
            
            // Calculate the visual row for the content line index using LineWrapper
            let targetRowStart = 0;
            for (let j = 0; j < Math.min(contentLineIndex, textLines.length); j++) {
              targetRowStart += LineWrapper.calculateHeight(textLines[j] || ' ', maxWidth);
            }
            targetRow = Math.max(0, targetRowStart);
          }
          
          // Set flag to prevent auto-scroll from overriding our scroll position
          setIsFileNavigation(true);
          setTargetScrollRow(targetRow);
          break;
        }
      }
    }
  });

  // Auto-scroll to keep selected line visible
  useEffect(() => {
    const currentLines = viewMode === 'unified' ? lines : sideBySideLines;
    const maxWidth = viewMode === 'unified' ? terminalWidth - 2 : Math.floor((terminalWidth - 1) / 2) - 2;
    
    // Convert diff lines to simple text for viewport calculation
    const textLines = currentLines.map(line => {
      if (viewMode === 'unified') {
        return (line as DiffLine).text || ' ';
      } else {
        const sbsLine = line as SideBySideLine;
        // For side-by-side, use the longer of left/right text for height calculation
        const leftText = sbsLine.left?.text || '';
        const rightText = sbsLine.right?.text || '';
        return leftText.length > rightText.length ? leftText : rightText;
      }
    });
    
    const newScrollRow = ViewportCalculator.calculateScrollToShowLine(
      textLines,
      selectedLine,
      targetScrollRow,
      measuredPageSize,
      maxWidth,
      wrapMode
    );
    
    // Don't override scroll position during file navigation (Shift+Up/Down)
    // File navigation sets a specific scroll position to make headers sticky
    if (newScrollRow !== targetScrollRow && !isFileNavigation) {
      const maxScrollRow = ViewportCalculator.getMaxScrollRow(textLines, measuredPageSize, maxWidth, wrapMode);
      setTargetScrollRow(Math.max(0, Math.min(maxScrollRow, newScrollRow)));
    }
  }, [selectedLine, viewMode, wrapMode, terminalWidth, lines, sideBySideLines, measuredPageSize, isFileNavigation]);

<<<<<<< HEAD
  const formatCommentsAsPrompt = (comments: any[], opts?: {workspaceFeature?: string; project?: string}): string => {
    let prompt = "Please address the following code review comments:\\n\\n";
    if (opts?.workspaceFeature && opts?.project) {
      prompt += `Context: In workspace '${opts.workspaceFeature}', target child directory: ./${opts.project}\\n\\n`;
    }
    
    const commentsByFile: {[key: string]: typeof comments} = {};
    comments.forEach(comment => {
      if (!commentsByFile[comment.fileName]) {
        commentsByFile[comment.fileName] = [];
      }
      commentsByFile[comment.fileName].push(comment);
    });

    Object.entries(commentsByFile).forEach(([fileName, fileComments]) => {
      prompt += `File: ${fileName}\\n`;
      fileComments.forEach(comment => {
        if (comment.lineIndex !== undefined) {
          // Normal line with line number
          prompt += `  Line ${comment.lineIndex + 1}: ${comment.lineText}\\n`;
        } else if (comment.lineText && comment.lineText.trim().length > 0) {
          // Removed line or other content - show line content without line number
          prompt += `  Line content: ${comment.lineText}\\n`;
        }
        // For file headers (no meaningful lineText), just show the comment
        prompt += `  Comment: ${comment.commentText}\\n`;
      });
      prompt += "\\n";
    });
    
    return prompt;
  };
=======
  
>>>>>>> fab67f3e

  const getLastTwoCommentLines = (comments: any[]): string[] => {
    const lines: string[] = [];
    
    // Get the last comment's text and file info
    if (comments.length > 0) {
      const lastComment = comments[comments.length - 1];
      lines.push(`  Line ${lastComment.lineIndex + 1}: ${lastComment.commentText}`);
      lines.push(`File: ${lastComment.fileName}`);
    }
    
    // If we have multiple comments, also include the second-to-last one
    if (comments.length > 1) {
      const secondLastComment = comments[comments.length - 2];
      lines.push(`  Line ${secondLastComment.lineIndex + 1}: ${secondLastComment.commentText}`);
    }
    
    return lines.filter(line => line.trim().length > 0);
  };

  const verifyCommentsReceived = async (sessionName: string, comments: any[]): Promise<boolean> => {
    // Wait a brief moment for tmux to process the input
    // This is synchronous in our case since runCommand is blocking
    
    // Capture the current pane content
    const paneContent = await tmuxService.capturePane(sessionName);
    
    if (!paneContent || paneContent.trim().length === 0) {
      return false; // No content captured
    }
    
    // Check if at least the last 2 lines we sent are visible
    // (checking last 2 ensures we're not just seeing partial input)
    const lastTwoLines = getLastTwoCommentLines(comments);
    
    if (lastTwoLines.length === 0) {
      return false; // No lines to verify
    }
    
    // At least one of the last two lines should be visible
    let foundLines = 0;
    for (const line of lastTwoLines) {
      if (paneContent.includes(line.trim())) {
        foundLines++;
      }
    }
    
    // Require at least one line to be found (being lenient for race conditions)
    return foundLines > 0;
  };

  const sendCommentsViaAltEnter = (sessionName: string, comments: any[], opts?: {workspaceFeature?: string; project?: string}) => {
    // Format as lines and send with Alt+Enter (existing logic)
    const messageLines: string[] = [];
    messageLines.push("Please address the following code review comments:");
    messageLines.push("");
    if (opts?.workspaceFeature && opts?.project) {
      messageLines.push(`Context: In workspace '${opts.workspaceFeature}', target child directory: ./${opts.project}`);
      messageLines.push("");
    }
    
    const commentsByFile: {[key: string]: typeof comments} = {};
    comments.forEach(comment => {
      if (!commentsByFile[comment.fileName]) {
        commentsByFile[comment.fileName] = [];
      }
      commentsByFile[comment.fileName].push(comment);
    });

    Object.entries(commentsByFile).forEach(([fileName, fileComments]) => {
      messageLines.push(`File: ${fileName}`);
      fileComments.forEach(comment => {
        if (comment.lineIndex !== undefined) {
          messageLines.push(`  Line ${comment.lineIndex + 1}: ${comment.lineText}`);
        } else if (
          comment.lineText &&
          comment.lineText.trim().length > 0 &&
          !comment.isFileLevel
        ) {
          messageLines.push(`  Line content: ${comment.lineText}`);
        }
        messageLines.push(`  Comment: ${comment.commentText}`);
      });
      messageLines.push("");
    });
    
    tmuxService.sendMultilineText(sessionName, messageLines, { endWithAltEnter: true });
  };

  const sendCommentsToTmux = async () => {
    const comments = commentStore.getAllComments();
    if (comments.length === 0) {
      // No comments to send, just return
      return;
    }

    try {
      // Extract project and feature correctly from worktree path
      // Path format: /base/path/project-branches/feature
      const pathParts = worktreePath.split('/');
      const feature = pathParts[pathParts.length - 1];
      const projectWithBranches = pathParts[pathParts.length - 2];
      const project = projectWithBranches.replace(/-branches$/, '');
      
      // Determine target session name
      // If this diff is for a workspace child, route comments to the top-level workspace session
      const sessionName = workspaceFeature
        ? tmuxService.sessionName('workspace', workspaceFeature)
        : tmuxService.sessionName(project, feature);
      
      // Check if session exists
      const sessions = await tmuxService.listSessions();
      const sessionExists = sessions.includes(sessionName);
      
      if (sessionExists) {
        // IMPORTANT: Refresh status right before checking
        const aiStatus = await tmuxService.getAIStatus(sessionName);
        const claudeStatus = aiStatus.status;
        
        if (claudeStatus === 'waiting') {
          // Claude is waiting for a response - can't accept new input
          setSessionWaitingInfo({sessionName});
          setShowSessionWaitingDialog(true);
          return; // Don't send comments
        }
        
        // For idle/working/thinking/not_running - we can proceed
        if (claudeStatus === 'not_running') {
          // Start Claude with the prompt pre-filled!
          const commentPrompt = formatCommentsAsPrompt(comments, {workspaceFeature, project});
          tmuxService.sendText(sessionName, `claude ${JSON.stringify(commentPrompt)}`, { executeCommand: true });
        } else {
          // Claude is idle/working/active - can accept input via Alt+Enter
          sendCommentsViaAltEnter(sessionName, comments, {workspaceFeature, project});
          
          // Wait a brief moment for tmux to process the input
          runCommand(['sleep', '0.5']);
          
          // VERIFY: Check if comments were actually received (handle race condition)
          const received = await verifyCommentsReceived(sessionName, comments);
          
          if (!received) {
            // Race condition detected - Claude probably transitioned to waiting
            // Keep comments and show dialog
            setSessionWaitingInfo({sessionName});
            setShowSessionWaitingDialog(true);
            return; // Don't clear comments or attach
          }
        }
      } else {
        // No session - create and start Claude with pre-filled prompt
        tmuxService.createSession(sessionName, worktreePath);
        const hasClaude = runCommand(['bash', '-lc', 'command -v claude || true']).trim();
        if (hasClaude) {
          // Launch Claude with the comments as the initial prompt!
          const commentPrompt = formatCommentsAsPrompt(comments, {workspaceFeature, project});
          tmuxService.sendText(sessionName, `claude ${JSON.stringify(commentPrompt)}`, { executeCommand: true });
          
          // For new sessions, we can assume the prompt was received
          // since we're starting fresh with the prompt
        }
      }
      
      // Clear comments only after successful sending/verification
      commentStore.clear();
      
      // Close DiffView and attach to session
      onClose();
      if (onAttachToSession) {
        onAttachToSession(sessionName);
      }
      
    } catch (error) {
      // Log error but don't show dialog
      console.error('Failed to send comments to tmux:', error);
    }
  };

  const handleCommentSave = (commentText: string) => {
    if (viewMode === 'unified') {
      const currentLine = lines[selectedLine];
      if (currentLine && currentLine.fileName) {
        const perFileIndex = unifiedPerFileIndex[selectedLine];
        if (perFileIndex !== undefined) {
          // Original logic for lines with valid line numbers
          commentStore.addComment(perFileIndex, currentLine.fileName, currentLine.text, commentText, false);
        } else {
          // New logic for removed lines and file headers
          const isFileLevel = currentLine.type === 'header' && currentLine.headerType === 'file';
          const lineText = isFileLevel ? (currentLine.fileName || '') : currentLine.text;
          commentStore.addComment(undefined, currentLine.fileName, lineText, commentText, isFileLevel);
        }
      }
    } else {
      const currentLine = sideBySideLines[selectedLine];
      const fileName = currentLine?.right?.fileName || currentLine?.left?.fileName;
      const lineText = currentLine?.right?.text || currentLine?.left?.text;
      
      if (currentLine && fileName && lineText) {
        const perFileIndex = sideBySidePerFileIndex[selectedLine];
        if (perFileIndex !== undefined) {
          // Original logic for lines with valid line numbers
          commentStore.addComment(perFileIndex, fileName, lineText, commentText, false);
        } else {
          // New logic for removed lines and file headers
          let textForComment = '';
          const isFileLevel = currentLine?.left?.type === 'header' && currentLine.left.headerType === 'file';
          if (isFileLevel) {
            // File header - use filename as line text
            textForComment = fileName || '';
          } else {
            // Removed lines - use the line text
            textForComment = currentLine?.left?.text || lineText;
          }
          commentStore.addComment(undefined, fileName, textForComment, commentText, isFileLevel);
        }
      }
    }
    setShowCommentDialog(false);
  };

  const handleCommentCancel = () => {
    setShowCommentDialog(false);
  };

  const handleSessionWaitingGoToSession = () => {
    setShowSessionWaitingDialog(false);
    // Close DiffView and attach to session
    onClose();
    if (onAttachToSession) {
      onAttachToSession(sessionWaitingInfo.sessionName);
    }
  };

  const handleSessionWaitingCancel = () => {
    setShowSessionWaitingDialog(false);
  };

  const handleUnsubmittedCommentsSubmit = () => {
    setShowUnsubmittedCommentsDialog(false);
    sendCommentsToTmux().catch(error => {
      console.error('Failed to send comments:', error);
    });
  };

  const handleUnsubmittedCommentsExitWithoutSubmitting = () => {
    setShowUnsubmittedCommentsDialog(false);
    onClose();
  };

  const handleUnsubmittedCommentsCancel = () => {
    setShowUnsubmittedCommentsDialog(false);
  };


  // Update sticky headers - simplified using viewport info
  const viewport = useMemo(() => {
    const currentLines = viewMode === 'unified' ? lines : sideBySideLines;
    const maxWidth = viewMode === 'unified' ? terminalWidth - 2 : Math.floor((terminalWidth - 1) / 2) - 2;
    
    const textLines = currentLines.map(line => {
      if (viewMode === 'unified') {
        return (line as DiffLine).text || ' ';
      } else {
        const sbsLine = line as SideBySideLine;
        const leftText = sbsLine.left?.text || '';
        const rightText = sbsLine.right?.text || '';
        const leftH = LineWrapper.calculateHeight(leftText, maxWidth);
        const rightH = LineWrapper.calculateHeight(rightText, maxWidth);
        return leftH >= rightH ? leftText : rightText;
      }
    });
    
    return ViewportCalculator.calculate(
      textLines,
      selectedLine,
      scrollRow,
      measuredPageSize,
      maxWidth,
      wrapMode
    );
  }, [lines, sideBySideLines, selectedLine, scrollRow, measuredPageSize, viewMode, wrapMode, terminalWidth]);
  
  useEffect(() => {
    const currentLines = viewMode === 'unified' ? lines : sideBySideLines;
    if (currentLines.length === 0) {
      setCurrentFileHeader('');
      setCurrentHunkHeader('');
      return;
    }

    let fileHeader = '';
    let hunkHeader = '';
    
    // Find the most recent headers before the viewport
    for (let i = viewport.firstVisibleLine - 1; i >= 0; i--) {
      if (viewMode === 'unified') {
        const line = lines[i];
        if (line.type === 'header' && line.headerType === 'file') {
          fileHeader = line.text;
          break;
        }
        if (!fileHeader && line.type === 'header' && line.headerType === 'hunk') {
          hunkHeader = line.text;
        }
      } else {
        const line = sideBySideLines[i];
        if (line.left?.type === 'header' && line.left.headerType === 'file') {
          fileHeader = line.left.text;
          break;
        }
        if (!fileHeader && line.left?.type === 'header' && line.left.headerType === 'hunk') {
          hunkHeader = line.left.text;
        }
      }
    }

    setCurrentFileHeader(fileHeader);
    setCurrentHunkHeader(hunkHeader);
  }, [viewport, lines, sideBySideLines, viewMode]);

  // Get visible lines using our viewport calculator
  const visibleLines = useMemo(() => {
    const currentLines = viewMode === 'unified' ? lines : sideBySideLines;
    return viewport.visibleLines.map(lineIndex => currentLines[lineIndex]).filter(Boolean);
  }, [viewport, lines, sideBySideLines, viewMode]);

  // Helper function to render syntax highlighted content
  const renderSyntaxHighlighted = (text: string, fileName: string | undefined, isSelected: boolean, diffColor?: string, lineType?: 'added'|'removed'|'context'|'header') => {
    const language = getLanguageFromFileName(fileName);
    
    // If the line is selected, use regular Text to ensure blue background is visible
    if (isSelected) {
      return (
        <Text 
          backgroundColor="blue"
          bold
          color={diffColor}
        >
          {text}
        </Text>
      );
    }
    
    // For removed lines in unified view, use plain red text without syntax highlighting
    if (lineType === 'removed') {
      return (
        <Text color="red">
          {text}
        </Text>
      );
    }
    
    // For context lines in unified view, use dimmed text without syntax highlighting
    if (lineType === 'context') {
      return (
        <Text dimColor>
          {text}
        </Text>
      );
    }
    
    // For added lines and side-by-side view, use syntax highlighting
    return (
      <SyntaxHighlight
        code={text}
        language={language}
      />
    );
  };

  // Create unsubmitted comments dialog if needed - render it instead of the main view when active
  if (showUnsubmittedCommentsDialog) {
    return (
      <Box flexDirection="column" height={terminalHeight} justifyContent="center" alignItems="center">
        <UnsubmittedCommentsDialog
          commentCount={commentStore.count}
          onSubmit={handleUnsubmittedCommentsSubmit}
          onExitWithoutSubmitting={handleUnsubmittedCommentsExitWithoutSubmitting}
          onCancel={handleUnsubmittedCommentsCancel}
        />
      </Box>
    );
  }

  // Create session waiting dialog if needed - render it instead of the main view when active
  if (showSessionWaitingDialog) {
    return (
      <Box flexDirection="column" height={terminalHeight} justifyContent="center" alignItems="center">
        <SessionWaitingDialog
          sessionName={sessionWaitingInfo.sessionName}
          onGoToSession={handleSessionWaitingGoToSession}
          onCancel={handleSessionWaitingCancel}
        />
      </Box>
    );
  }

  // Create comment dialog if needed - render it instead of the main view when active
  if (showCommentDialog) {
    return (
      <Box flexDirection="column" height={terminalHeight} justifyContent="center" alignItems="center">
        <CommentInputDialog
          fileName={viewMode === 'unified' ? 
            (lines[selectedLine]?.fileName || '') : 
            (sideBySideLines[selectedLine]?.right?.fileName || sideBySideLines[selectedLine]?.left?.fileName || '')}
          lineText={viewMode === 'unified' ? 
            (lines[selectedLine]?.text || '') : 
            // Prefer the current version (right) text when available
            (sideBySideLines[selectedLine]?.right?.text || sideBySideLines[selectedLine]?.left?.text || '')}
          initialComment={(() => {
            if (viewMode === 'unified') {
              const file = lines[selectedLine]?.fileName || '';
              const perFileIndex = unifiedPerFileIndex[selectedLine];
              return file && perFileIndex !== undefined ? (commentStore.getComment(perFileIndex, file)?.commentText || '') : '';
            } else {
              const fileName = sideBySideLines[selectedLine]?.right?.fileName || sideBySideLines[selectedLine]?.left?.fileName;
              const perFileIndex = sideBySidePerFileIndex[selectedLine];
              return fileName && perFileIndex !== undefined ? (commentStore.getComment(perFileIndex, fileName)?.commentText || '') : '';
            }
          })()}
          onSave={handleCommentSave}
          onCancel={handleCommentCancel}
        />
      </Box>
    );
  }

  // No early return: overlay is drawn on-screen while keeping diff visible

  return (
    <Box flexDirection="column" flexGrow={1}>
      <Text bold>{title}</Text>
      {/* Sticky headers - only render when content exists */}
      {currentFileHeader && (
        <Text
          color="white"
          bold
          backgroundColor="gray"
        >
          {currentFileHeader}
        </Text>
      )}
      {currentHunkHeader && (
        <Text
          color="cyan"
          bold
          backgroundColor="gray"
        >
          {currentHunkHeader}
        </Text>
      )}
      <Box ref={listRef} flexDirection="column" flexGrow={1}>
      {(() => {
        const renderedElements: React.ReactNode[] = [];
        let visibleLineIndex = 0;
        // Enforce row budget when wrapping
        let rowsRemaining = measuredPageSize;
        const unifiedMaxWidth = terminalWidth - 4;
        const sbsPaneWidth = Math.floor((terminalWidth - 2) / 2);
        const sbsMaxPaneWidth = sbsPaneWidth - 2;
        // Calculate the starting visual row of the first visible line
        let firstVisibleLineStartRow = 0;
        if (wrapMode === 'wrap') {
          const currentLinesForHeight = viewMode === 'unified' ? lines : sideBySideLines;
          const firstIdx = viewport.firstVisibleLine;
          for (let i = 0; i < firstIdx; i++) {
            if (viewMode === 'unified') {
              const t = (currentLinesForHeight[i] as DiffLine).text || ' ';
              firstVisibleLineStartRow += LineWrapper.calculateHeight(t, unifiedMaxWidth);
            } else {
              const sbs = currentLinesForHeight[i] as SideBySideLine;
              const leftText = sbs.left?.text || '';
              const rightText = sbs.right?.text || '';
              const hL = LineWrapper.calculateHeight(leftText, sbsMaxPaneWidth);
              const hR = LineWrapper.calculateHeight(rightText, sbsMaxPaneWidth);
              firstVisibleLineStartRow += Math.max(hL, hR);
            }
          }
        }

        for (const l of visibleLines) {
          const actualLineIndex = viewport.visibleLines[visibleLineIndex];
          const isCurrentLine = actualLineIndex === selectedLine;
        
        if (viewMode === 'unified') {
          const unifiedLine = l as DiffLine;
          const perFileIndex = unifiedPerFileIndex[actualLineIndex];
          const hasComment = unifiedLine.fileName && perFileIndex !== undefined && commentStore.hasComment(perFileIndex, unifiedLine.fileName);
          const commentIndicator = hasComment ? '[C] ' : '';
          
          // Determine gutter symbol
          let gutterSymbol = '  '; // default for context and headers
          if (unifiedLine.type === 'added') gutterSymbol = '+ ';
          else if (unifiedLine.type === 'removed') gutterSymbol = '- ';
          
          const fullText = commentIndicator + (unifiedLine.text || ' ');
          
          if (wrapMode === 'truncate') {
            // Truncate mode with gutter and diff colors
            if (unifiedLine.type === 'header') {
              const displayText = truncateDisplay(fullText, terminalWidth - 4); // -4 for gutter
              const headerColor = unifiedLine.headerType === 'file' ? 'white' : 'cyan';
              renderedElements.push(
                <Box
                  key={`line-${visibleLineIndex}`}
                  flexDirection="row"
                >
                  <Text
                    color="gray"
                    backgroundColor={isCurrentLine ? 'blue' : undefined}
                    bold={isCurrentLine}
                  >
                    {gutterSymbol}
                  </Text>
                  <Text
                    color={headerColor}
                    backgroundColor={isCurrentLine ? 'blue' : undefined}
                    bold
                  >
                    {displayText}
                  </Text>
                </Box>
              );
            } else {
              // Create gutter element
              const gutterElement = (
                <Text
                  color={unifiedLine.type === 'added' ? 'green' : unifiedLine.type === 'removed' ? 'red' : 'gray'}
                  backgroundColor={isCurrentLine ? 'blue' : undefined}
                  bold={isCurrentLine}
                >
                  {gutterSymbol}
                </Text>
              );
              
              const finalCodeText = truncateDisplay(unifiedLine.text || ' ', terminalWidth - (hasComment ? 8 : 4));
              
              if (hasComment) {
                const commentElement = (
                  <Text
                    color={unifiedLine.type === 'added' ? 'green' : unifiedLine.type === 'removed' ? 'red' : undefined}
                    backgroundColor={isCurrentLine ? 'blue' : undefined}
                    bold={isCurrentLine}
                  >
                    [C] 
                  </Text>
                );
                
                const codeElement = (
                  <Text
                    color={unifiedLine.type === 'added' ? 'green' : unifiedLine.type === 'removed' ? 'red' : undefined}
                    dimColor={unifiedLine.type === 'context'}
                    backgroundColor={isCurrentLine ? 'blue' : undefined}
                    bold={isCurrentLine}
                  >
                    {finalCodeText}
                  </Text>
                );
                
                renderedElements.push(
                  <Box
                    key={`line-${visibleLineIndex}`}
                    flexDirection="row"
                  >
                    {gutterElement}
                    {commentElement}
                    {codeElement}
                  </Box>
                );
              } else {
                const codeElement = (
                  <Text
                    color={unifiedLine.type === 'added' ? 'green' : unifiedLine.type === 'removed' ? 'red' : undefined}
                    dimColor={unifiedLine.type === 'context'}
                    backgroundColor={isCurrentLine ? 'blue' : undefined}
                    bold={isCurrentLine}
                  >
                    {finalCodeText}
                  </Text>
                );
                
                renderedElements.push(
                  <Box
                    key={`line-${visibleLineIndex}`}
                    flexDirection="row"
                  >
                    {gutterElement}
                    {codeElement}
                  </Box>
                );
              }
            }
          } else {
            // Wrap mode with gutter and diff colors
            const maxWidth = unifiedMaxWidth; // -4 for gutter
            const segments = LineWrapper.wrapLine(fullText, maxWidth);
            let startSeg = 0;
            if (visibleLineIndex === 0) {
              const offsetRows = Math.max(0, viewport.viewportStartRow - firstVisibleLineStartRow);
              startSeg = Math.min(offsetRows, segments.length);
            }
            for (let segIdx = startSeg; segIdx < segments.length; segIdx++) {
              if (rowsRemaining <= 0) break;
              const segment = segments[segIdx];
              if (unifiedLine.type === 'header') {
                const headerColor = unifiedLine.headerType === 'file' ? 'white' : 'cyan';
                renderedElements.push(
                  <Box
                    key={`line-${visibleLineIndex}-seg-${segIdx}`}
                    flexDirection="row"
                  >
                    <Text
                      color="gray"
                      backgroundColor={isCurrentLine ? 'blue' : undefined}
                      bold={isCurrentLine}
                    >
                      {segIdx === startSeg ? gutterSymbol : '  '}
                    </Text>
                    <Text
                      color={headerColor}
                      backgroundColor={isCurrentLine ? 'blue' : undefined}
                      bold
                    >
                      {segment}
                    </Text>
                  </Box>
                );
              } else {
                const gutterElement = (
                  <Text
                    color={unifiedLine.type === 'added' ? 'green' : unifiedLine.type === 'removed' ? 'red' : 'gray'}
                    backgroundColor={isCurrentLine ? 'blue' : undefined}
                    bold={isCurrentLine}
                  >
                    {segIdx === startSeg ? gutterSymbol : '  '}
                  </Text>
                );
                
                // For wrapped segments, extract the actual code text (removing comment indicator from non-first segments)
                let codeText = segment;
                if (segIdx === startSeg && hasComment) {
                  codeText = segment.replace('[C] ', '');
                  const commentElement = (
                    <Text
                      color={unifiedLine.type === 'added' ? 'green' : unifiedLine.type === 'removed' ? 'red' : undefined}
                      backgroundColor={isCurrentLine ? 'blue' : undefined}
                      bold={isCurrentLine}
                    >
                      [C] 
                    </Text>
                  );
                  
                  const codeElement = (
                    <Text
                      color={unifiedLine.type === 'added' ? 'green' : unifiedLine.type === 'removed' ? 'red' : undefined}
                      dimColor={unifiedLine.type === 'context'}
                      backgroundColor={isCurrentLine ? 'blue' : undefined}
                      bold={isCurrentLine}
                    >
                      {codeText}
                    </Text>
                  );
                  
                  renderedElements.push(
                    <Box
                      key={`line-${visibleLineIndex}-seg-${segIdx}`}
                      flexDirection="row"
                    >
                      {gutterElement}
                      {commentElement}
                      {codeElement}
                    </Box>
                  );
                } else {
                  const codeElement = (
                    <Text
                      color={unifiedLine.type === 'added' ? 'green' : unifiedLine.type === 'removed' ? 'red' : undefined}
                      dimColor={unifiedLine.type === 'context'}
                      backgroundColor={isCurrentLine ? 'blue' : undefined}
                      bold={isCurrentLine}
                    >
                      {codeText}
                    </Text>
                  );
                  
                  renderedElements.push(
                    <Box
                      key={`line-${visibleLineIndex}-seg-${segIdx}`}
                      flexDirection="row"
                    >
                      {gutterElement}
                      {codeElement}
                    </Box>
                  );
                }
              rowsRemaining--;
              }
            }
          }
        } else {
          // Side-by-side diff rendering with syntax highlighting
          const sideBySideLine = l as SideBySideLine;
          const paneWidth = sbsPaneWidth; // Leave 2 cols slack to avoid terminal wrap
          
          // Get comment info based on the original line index
          const sbsFileForComment = sideBySideLine.right?.fileName || sideBySideLine.left?.fileName || '';
          const sbsIndexForComment = sideBySidePerFileIndex[actualLineIndex];
          const hasComment = !!sbsFileForComment && sbsIndexForComment !== undefined && commentStore.hasComment(sbsIndexForComment, sbsFileForComment);
          const commentIndicator = hasComment ? '[C] ' : '';
          
          // Prepare left and right content
          const leftFullText = sideBySideLine.left ? (commentIndicator + (sideBySideLine.left.text || ' ')) : '';
          const rightFullText = sideBySideLine.right ? (sideBySideLine.right.text || ' ') : '';
          
          if (wrapMode === 'truncate') {
            // Truncate mode with syntax highlighting for side-by-side
            const leftText = leftFullText ? truncateDisplay(leftFullText, paneWidth - 2) : '';
            const rightText = rightFullText ? truncateDisplay(rightFullText, paneWidth - 2) : '';
            
            // Format left pane with syntax highlighting
            let leftElement;
            if (sideBySideLine.left) {
              if (sideBySideLine.left.type === 'header') {
                const headerColor = sideBySideLine.left.headerType === 'file' ? 'white' : 'cyan';
                leftElement = (
                  <Text
                    bold
                    color={headerColor}
                    backgroundColor={isCurrentLine ? 'blue' : undefined}
                  >
                    {padEndDisplay(' ' + leftText, paneWidth)}
                  </Text>
                );
              } else if (sideBySideLine.left.type === 'context' || sideBySideLine.left.type === 'empty') {
                leftElement = (
                  <Text
                    bold={isCurrentLine}
                    dimColor
                    backgroundColor={isCurrentLine ? 'blue' : undefined}
                  >
                    {padEndDisplay(' ' + leftText, paneWidth)}
                  </Text>
                );
              } else {
                // For removed lines, apply syntax highlighting
                const actualLeftText = hasComment ? sideBySideLine.left.text || ' ' : leftText.replace('[C] ', '');
                const truncatedText = truncateDisplay(actualLeftText, paneWidth - (hasComment ? 5 : 1));
                const leftSyntaxElement = renderSyntaxHighlighted(
                  truncatedText, 
                  sideBySideLine.left.fileName, 
                  isCurrentLine, 
                  undefined,
                  sideBySideLine.left.type
                );
                
                // Create the element with proper padding and comment indicator
                if (hasComment) {
                  const commentText = (
                    <Text
                      bold={isCurrentLine}
                      backgroundColor={isCurrentLine ? 'blue' : undefined}
                    >
                       [C] 
                    </Text>
                  );
                  leftElement = (
                    <Box
                      flexDirection="row"
                      width={paneWidth}
                    >
                      {commentText}
                      <Box
                        flexShrink={1}
                        flexGrow={0}
                      >
                        {leftSyntaxElement}
                      </Box>
                    </Box>
                  );
                } else {
                  leftElement = (
                    <Box
                      flexDirection="row"
                      width={paneWidth}
                    >
                      <Text
                        bold={isCurrentLine}
                        backgroundColor={isCurrentLine ? 'blue' : undefined}
                      >
                        {' '}
                      </Text>
                      <Box
                        flexShrink={1}
                        flexGrow={0}
                      >
                        {leftSyntaxElement}
                      </Box>
                    </Box>
                  );
                }
              }
            } else {
              leftElement = (
                <Text
                  bold={isCurrentLine}
                  dimColor
                  backgroundColor={isCurrentLine ? 'blue' : undefined}
                >
                  {padEndDisplay('', paneWidth)}
                </Text>
              );
            }
            
            // Format right pane with syntax highlighting
            let rightElement;
            if (sideBySideLine.right) {
              if (sideBySideLine.right.type === 'header') {
                const headerColor = sideBySideLine.right.headerType === 'file' ? 'white' : 'cyan';
                rightElement = (
                  <Text
                    bold
                    color={headerColor}
                    backgroundColor={isCurrentLine ? 'blue' : undefined}
                  >
                    {padEndDisplay(' ' + rightText, paneWidth)}
                  </Text>
                );
              } else if (sideBySideLine.right.type === 'context' || sideBySideLine.right.type === 'empty') {
                rightElement = (
                  <Text
                    bold={isCurrentLine}
                    dimColor
                    backgroundColor={isCurrentLine ? 'blue' : undefined}
                  >
                    {padEndDisplay(' ' + rightText, paneWidth)}
                  </Text>
                );
              } else {
                // For added lines, apply syntax highlighting using already truncated text
                const truncatedText = rightText;
                const rightSyntaxElement = renderSyntaxHighlighted(
                  truncatedText, 
                  sideBySideLine.right.fileName, 
                  isCurrentLine, 
                  undefined,
                  sideBySideLine.right.type
                );
                
                // Create the element with syntax highlighting constrained to paneWidth
                rightElement = (
                  <Box
                    flexDirection="row"
                    width={paneWidth}
                  >
                    <Text
                      bold={isCurrentLine}
                      backgroundColor={isCurrentLine ? 'blue' : undefined}
                    >
                      {' '}
                    </Text>
                    <Box
                      flexShrink={1}
                      flexGrow={0}
                    >
                      {rightSyntaxElement}
                    </Box>
                  </Box>
                );
              }
            } else {
              rightElement = (
                <Text
                  bold={isCurrentLine}
                  dimColor
                  backgroundColor={isCurrentLine ? 'blue' : undefined}
                >
                  {padEndDisplay('', paneWidth)}
                </Text>
              );
            }
            
            renderedElements.push(
              <Box
                key={`line-${visibleLineIndex}`}
                flexDirection="row"
              >
                {leftElement}
                {rightElement}
              </Box>
            );
          } else {
            // Wrap mode: handle wrapped side-by-side content with syntax highlighting
            const maxPaneWidth = sbsMaxPaneWidth;
            const leftSegments = leftFullText ? LineWrapper.wrapLine(leftFullText, maxPaneWidth) : [''];
            const rightSegments = rightFullText ? LineWrapper.wrapLine(rightFullText, maxPaneWidth) : [''];
            const totalSegments = Math.max(leftSegments.length, rightSegments.length);
            let startSeg = 0;
            if (visibleLineIndex === 0) {
              const offsetRows = Math.max(0, viewport.viewportStartRow - firstVisibleLineStartRow);
              startSeg = Math.min(offsetRows, totalSegments);
            }
            for (let segIdx = startSeg; segIdx < totalSegments; segIdx++) {
              if (rowsRemaining <= 0) break;
              const leftSegment = leftSegments[segIdx] || '';
              const rightSegment = rightSegments[segIdx] || '';
              
              // Apply syntax highlighting logic for wrapped segments
              let leftElement, rightElement;
              
              if (sideBySideLine.left && leftSegment) {
                if (sideBySideLine.left.type === 'header') {
                  const headerColor = sideBySideLine.left.headerType === 'file' ? 'white' : 'cyan';
                  leftElement = (
                    <Text
                      bold
                      color={headerColor}
                      backgroundColor={isCurrentLine ? 'blue' : undefined}
                    >
                      {padEndDisplay(' ' + leftSegment, paneWidth)}
                    </Text>
                  );
                } else if (sideBySideLine.left.type === 'context' || sideBySideLine.left.type === 'empty') {
                  leftElement = (
                    <Text
                      bold={isCurrentLine}
                      dimColor
                      backgroundColor={isCurrentLine ? 'blue' : undefined}
                    >
                      {padEndDisplay(' ' + leftSegment, paneWidth)}
                    </Text>
                  );
                } else {
                  // For wrapped removed lines in side-by-side, apply syntax highlighting
                  const leftSyntaxElement = renderSyntaxHighlighted(
                    leftSegment.replace('[C] ', ''), 
                    sideBySideLine.left.fileName, 
                    isCurrentLine, 
                    undefined,
                    sideBySideLine.left.type
                  );
                  
                  // Handle comment indicator for first segment
                  if (leftSegment.includes('[C] ') && segIdx === startSeg) {
                    leftElement = (
                      <Box
                        flexDirection="row"
                        width={paneWidth}
                      >
                        <Text
                          bold={isCurrentLine}
                          backgroundColor={isCurrentLine ? 'blue' : undefined}
                        >
                          {' [C] '}
                        </Text>
                        <Box
                          flexShrink={1}
                          flexGrow={0}
                        >
                          {leftSyntaxElement}
                        </Box>
                      </Box>
                    );
                  } else {
                    leftElement = (
                      <Box
                        flexDirection="row"
                        width={paneWidth}
                      >
                        <Text
                          bold={isCurrentLine}
                          backgroundColor={isCurrentLine ? 'blue' : undefined}
                        >
                          {' '}
                        </Text>
                        <Box
                          flexShrink={1}
                          flexGrow={0}
                        >
                          {leftSyntaxElement}
                        </Box>
                      </Box>
                    );
                  }
                }
              } else {
                leftElement = (
                  <Text
                    bold={isCurrentLine}
                    dimColor
                    backgroundColor={isCurrentLine ? 'blue' : undefined}
                  >
                    {padEndDisplay('', paneWidth)}
                  </Text>
                );
              }
              
              if (sideBySideLine.right && rightSegment) {
                if (sideBySideLine.right.type === 'header') {
                  const headerColor = sideBySideLine.right.headerType === 'file' ? 'white' : 'cyan';
                  rightElement = (
                    <Text
                      bold
                      color={headerColor}
                      backgroundColor={isCurrentLine ? 'blue' : undefined}
                    >
                      {padEndDisplay(' ' + rightSegment, paneWidth)}
                    </Text>
                  );
                } else if (sideBySideLine.right.type === 'context' || sideBySideLine.right.type === 'empty') {
                  rightElement = (
                    <Text
                      bold={isCurrentLine}
                      dimColor
                      backgroundColor={isCurrentLine ? 'blue' : undefined}
                    >
                      {padEndDisplay(' ' + rightSegment, paneWidth)}
                    </Text>
                  );
                } else {
                  // For wrapped added lines in side-by-side, apply syntax highlighting
                  const rightSyntaxElement = renderSyntaxHighlighted(
                    rightSegment, 
                    sideBySideLine.right.fileName, 
                    isCurrentLine, 
                    undefined,
                    sideBySideLine.right.type
                  );
                  
                  rightElement = (
                    <Box
                      flexDirection="row"
                      width={paneWidth}
                    >
                      <Text
                        bold={isCurrentLine}
                        backgroundColor={isCurrentLine ? 'blue' : undefined}
                      >
                        {' '}
                      </Text>
                      <Box
                        flexShrink={1}
                        flexGrow={0}
                      >
                        {rightSyntaxElement}
                      </Box>
                    </Box>
                  );
                }
              } else {
                rightElement = (
                  <Text
                    bold={isCurrentLine}
                    dimColor
                    backgroundColor={isCurrentLine ? 'blue' : undefined}
                  >
                    {padEndDisplay('', paneWidth)}
                  </Text>
                );
              }
              
              renderedElements.push(
                <Box
                  key={`line-${visibleLineIndex}-seg-${segIdx}`}
                  flexDirection="row"
                >
                  {leftElement}
                  {rightElement}
                </Box>
              );
              rowsRemaining--;
            }
          }
        }
        
        visibleLineIndex++;
        if (wrapMode === 'wrap' && rowsRemaining <= 0) {
          break;
        }
      }
      
        return renderedElements;
      })()}
      </Box>
      
      {showAllComments && commentStore.count > 0 && (
        <Box flexDirection="column" borderStyle="single" borderColor="blue" padding={1} marginTop={1}>
          <Text bold color="blue">
            All Comments ({commentStore.count}):
          </Text>
          {commentStore.getAllComments().map((comment, idx) => (
            <Text key={idx} color="gray">
              {comment.fileName}:{comment.lineIndex} - {comment.commentText}
            </Text>
          ))}
        </Box>
      )}
      
      {!showFileTreeOverlay && (
        <AnnotatedText
          color="magenta"
          wrap="truncate"
          text={truncateDisplay(`Shift+↑/↓ prev/next file  [v]iew (${viewMode})  [w]rap (${wrapMode})  [c]omment  [C] show all  [d]elete  [S]end to agent  [q] close`, terminalWidth)}
        />
      )}
      
      {/* Bottom-left overlay while keeping diff visible */}
      {showFileTreeOverlay && (
        <Box flexDirection="row" marginTop={0}>
          <FileTreeOverlay
            files={diffFiles}
            highlightedFile={overlayHighlightedFile}
            maxWidth={terminalWidth}
            maxHeight={overlayAreaHeight}
            overlayWidth={Math.max(30, Math.floor(terminalWidth / 2))}
            overlayHeight={overlayAreaHeight}
            title="Files in Diff"
          />
        </Box>
      )}
    </Box>
  );
}<|MERGE_RESOLUTION|>--- conflicted
+++ resolved
@@ -201,12 +201,15 @@
 type ViewMode = 'unified' | 'sidebyside';
 type WrapMode = 'truncate' | 'wrap';
 
-<<<<<<< HEAD
-export default function DiffView({worktreePath, title = 'Diff Viewer', onClose, diffType = 'full', onAttachToSession, workspaceFeature}: Props) {
-=======
 // Exported utility for formatting comments into a Claude-friendly prompt
-export function formatCommentsAsPrompt(comments: any[]): string {
+export function formatCommentsAsPrompt(
+  comments: any[],
+  opts?: {workspaceFeature?: string; project?: string}
+): string {
   let prompt = "Please address the following code review comments:\n\n";
+  if (opts?.workspaceFeature && opts?.project) {
+    prompt += `Context: In workspace '${opts.workspaceFeature}', target child directory: ./${opts.project}\n\n`;
+  }
 
   const commentsByFile: {[key: string]: typeof comments} = {};
   comments.forEach(comment => {
@@ -239,8 +242,7 @@
   return prompt;
 }
 
-export default function DiffView({worktreePath, title = 'Diff Viewer', onClose, diffType = 'full', onAttachToSession}: Props) {
->>>>>>> fab67f3e
+export default function DiffView({worktreePath, title = 'Diff Viewer', onClose, diffType = 'full', onAttachToSession, workspaceFeature}: Props) {
   const {rows: terminalHeight, columns: terminalWidth} = useTerminalDimensions();
   const [lines, setLines] = useState<DiffLine[]>([]);
   const [sideBySideLines, setSideBySideLines] = useState<SideBySideLine[]>([]);
@@ -714,42 +716,7 @@
     }
   }, [selectedLine, viewMode, wrapMode, terminalWidth, lines, sideBySideLines, measuredPageSize, isFileNavigation]);
 
-<<<<<<< HEAD
-  const formatCommentsAsPrompt = (comments: any[], opts?: {workspaceFeature?: string; project?: string}): string => {
-    let prompt = "Please address the following code review comments:\\n\\n";
-    if (opts?.workspaceFeature && opts?.project) {
-      prompt += `Context: In workspace '${opts.workspaceFeature}', target child directory: ./${opts.project}\\n\\n`;
-    }
-    
-    const commentsByFile: {[key: string]: typeof comments} = {};
-    comments.forEach(comment => {
-      if (!commentsByFile[comment.fileName]) {
-        commentsByFile[comment.fileName] = [];
-      }
-      commentsByFile[comment.fileName].push(comment);
-    });
-
-    Object.entries(commentsByFile).forEach(([fileName, fileComments]) => {
-      prompt += `File: ${fileName}\\n`;
-      fileComments.forEach(comment => {
-        if (comment.lineIndex !== undefined) {
-          // Normal line with line number
-          prompt += `  Line ${comment.lineIndex + 1}: ${comment.lineText}\\n`;
-        } else if (comment.lineText && comment.lineText.trim().length > 0) {
-          // Removed line or other content - show line content without line number
-          prompt += `  Line content: ${comment.lineText}\\n`;
-        }
-        // For file headers (no meaningful lineText), just show the comment
-        prompt += `  Comment: ${comment.commentText}\\n`;
-      });
-      prompt += "\\n";
-    });
-    
-    return prompt;
-  };
-=======
   
->>>>>>> fab67f3e
 
   const getLastTwoCommentLines = (comments: any[]): string[] => {
     const lines: string[] = [];
