<<<<<<< HEAD
import React, {useMemo, useCallback, useRef, useEffect, useState} from 'react';
import {Box, Text, measureElement} from 'ink';
=======
import React, {useMemo, useCallback} from 'react';
import {Box, Text} from 'ink';
import AnnotatedText from '../common/AnnotatedText.js';
>>>>>>> e9622021
import type {WorktreeInfo} from '../../models.js';
import {calculatePaginationInfo} from '../../utils/pagination.js';
import {useTerminalDimensions} from '../../hooks/useTerminalDimensions.js';
import {useColumnWidths} from './MainView/hooks/useColumnWidths.js';
import {WorktreeRow} from './MainView/WorktreeRow.js';
import {TableHeader} from './MainView/TableHeader.js';
import {PaginationFooter} from './MainView/PaginationFooter.js';
import {EmptyState} from './MainView/EmptyState.js';
import {MessageView} from './MainView/MessageView.js';
import {PromptView} from './MainView/PromptView.js';
import {getWorktreeKey} from './MainView/utils.js';

type Prompt = {title?: string; text?: string; hint?: string};

interface Props {
  worktrees: WorktreeInfo[];
  selectedIndex: number;
  onMove?: (delta: number) => void;
  onSelect?: (index: number) => void;
  onQuit?: () => void;
  mode?: 'message' | 'prompt';
  prompt?: Prompt;
  message?: string;
  page?: number;
  onMeasuredPageSize?: (pageSize: number) => void;
}

export default function MainView({
  worktrees,
  selectedIndex,
  mode,
  prompt,
  message,
  page = 0,
  onMeasuredPageSize
}: Props) {
  const {rows: terminalRows, columns: terminalWidth} = useTerminalDimensions();

  // Measure-based calculation to ensure we don't render more rows than fit.
  const listRef = useRef<any>(null);
  const [measuredPageSize, setMeasuredPageSize] = useState<number>(Math.max(1, worktrees?.length || 1));

  const columnWidths = useColumnWidths(worktrees, terminalWidth, page, measuredPageSize);
  
  // Use measured page size for pagination info to align with what's rendered
  const paginationInfo = useMemo(() => 
    // Keep pagination info based on requested pageSize for stability
    calculatePaginationInfo(worktrees.length, page, measuredPageSize),
    [worktrees.length, page, measuredPageSize]
  );
  
  const pageItems = useMemo(() => {
    if (!worktrees || worktrees.length === 0) return [];
    const start = page * measuredPageSize;
    // Clamp to the measured page size to avoid rendering more rows than fit
    return worktrees.slice(start, start + measuredPageSize);
  }, [worktrees, page, measuredPageSize]);
  
  const headerText = useMemo(() => {
    // Standardized shortcut notation; embed keys in words when possible
    return '[enter] attach, [n]ew, [a]rchive, e[x]ec, [d]iff, [s]hell, [q]uit';
  }, []);
  
  const getRowKey = useCallback((worktree: WorktreeInfo, index: number) => 
    getWorktreeKey(worktree, index), []
  );

  // After render and on resize, measure the list container height to determine how many rows fit
  useEffect(() => {
    const measureAndUpdate = () => {
      const h = listRef.current ? measureElement(listRef.current).height : 0;
      if (h > 0 && h !== measuredPageSize) {
        setMeasuredPageSize(h);
        onMeasuredPageSize?.(h);
      }
    };
    // Measure now and on next tick to ensure Yoga layout has settled
    measureAndUpdate();
    const t = setTimeout(measureAndUpdate, 0);
    return () => clearTimeout(t);
    // Re-measure when terminal size changes or item count might affect footer visibility
  }, [terminalRows, terminalWidth, worktrees.length, onMeasuredPageSize]);

  if (mode === 'message') {
    return <MessageView message={message} />;
  }
  
  if (mode === 'prompt') {
    return <PromptView prompt={prompt} />;
  }
  
  if (!worktrees.length) {
    return <EmptyState />;
  }

  return (
<<<<<<< HEAD
    <Box flexDirection="column" flexGrow={1}>
      <Box marginBottom={1}>
        <Text color="magenta" wrap="truncate">{headerText}</Text>
      </Box>
=======
    <Box flexDirection="column">
>>>>>>> e9622021
      
      <TableHeader columnWidths={columnWidths} />

      <Box ref={listRef} flexDirection="column" flexGrow={1}>
        {pageItems.map((worktree, index) => {
          const globalIndex = page * measuredPageSize + index;
          const isSelected = globalIndex === selectedIndex;
          
          return (
            <WorktreeRow
              key={getRowKey(worktree, index)}
              worktree={worktree}
              index={index}
              globalIndex={globalIndex}
              selected={isSelected}
              columnWidths={columnWidths}
            />
          );
        })}
      </Box>
      
      <Box marginTop={1}>
        <AnnotatedText color="magenta" wrap="truncate" text={headerText} />
      </Box>
      
      <PaginationFooter
        totalPages={paginationInfo.totalPages}
        paginationText={paginationInfo.paginationText}
      />
    </Box>
  );
}<|MERGE_RESOLUTION|>--- conflicted
+++ resolved
@@ -1,11 +1,6 @@
-<<<<<<< HEAD
 import React, {useMemo, useCallback, useRef, useEffect, useState} from 'react';
-import {Box, Text, measureElement} from 'ink';
-=======
-import React, {useMemo, useCallback} from 'react';
-import {Box, Text} from 'ink';
+import {Box, measureElement} from 'ink';
 import AnnotatedText from '../common/AnnotatedText.js';
->>>>>>> e9622021
 import type {WorktreeInfo} from '../../models.js';
 import {calculatePaginationInfo} from '../../utils/pagination.js';
 import {useTerminalDimensions} from '../../hooks/useTerminalDimensions.js';
@@ -102,14 +97,7 @@
   }
 
   return (
-<<<<<<< HEAD
     <Box flexDirection="column" flexGrow={1}>
-      <Box marginBottom={1}>
-        <Text color="magenta" wrap="truncate">{headerText}</Text>
-      </Box>
-=======
-    <Box flexDirection="column">
->>>>>>> e9622021
       
       <TableHeader columnWidths={columnWidths} />
 
