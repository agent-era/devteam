import React, {useEffect, useMemo, useState} from 'react';
import {Box, Text, useInput, useStdin} from 'ink';
const h = React.createElement;
import {runCommandAsync} from '../../utils.js';
import {findBaseBranch} from '../../utils.js';
import {useTerminalDimensions} from '../../hooks/useTerminalDimensions.js';
import {BASE_BRANCH_CANDIDATES} from '../../constants.js';
import {CommentStore} from '../../models.js';
import {commentStoreManager} from '../../services/CommentStoreManager.js';
import {TmuxService} from '../../services/TmuxService.js';
import {runCommand} from '../../utils.js';
import CommentInputDialog from '../dialogs/CommentInputDialog.js';
import SessionWaitingDialog from '../dialogs/SessionWaitingDialog.js';
import UnsubmittedCommentsDialog from '../dialogs/UnsubmittedCommentsDialog.js';

type DiffLine = {type: 'added'|'removed'|'context'|'header'; text: string; fileName?: string};

async function loadDiff(worktreePath: string, diffType: 'full' | 'uncommitted' = 'full'): Promise<DiffLine[]> {
  const lines: DiffLine[] = [];
  let diff: string | null = null;
  
  if (diffType === 'uncommitted') {
    // Show only uncommitted changes (working directory vs HEAD)
    diff = await runCommandAsync(['git', '-C', worktreePath, 'diff', '--no-color', '--no-ext-diff', 'HEAD']);
  } else {
    // Show full diff against base branch (default behavior)
    let target = 'HEAD~1';
    const base = findBaseBranch(worktreePath, BASE_BRANCH_CANDIDATES);
    if (base) {
      const mb = await runCommandAsync(['git', '-C', worktreePath, 'merge-base', 'HEAD', base]);
      if (mb) target = mb.trim();
    }
    diff = await runCommandAsync(['git', '-C', worktreePath, 'diff', '--no-color', '--no-ext-diff', target]);
  }
  
  if (!diff) return lines;
  const raw = diff.split('\n');
  let currentFileName = '';
  for (const line of raw) {
    if (line.startsWith('diff --git')) {
      const parts = line.split(' ');
      const fp = parts[3]?.slice(2) || parts[2]?.slice(2) || '';
      currentFileName = fp;
      lines.push({type: 'header', text: `📁 ${fp}`, fileName: fp});
    } else if (line.startsWith('@@')) {
      const ctx = line.replace(/^@@.*@@ ?/, '');
      if (ctx) lines.push({type: 'header', text: `  ▼ ${ctx}`, fileName: currentFileName});
    } else if (line.startsWith('+') && !line.startsWith('+++')) {
      lines.push({type: 'added', text: line.slice(1), fileName: currentFileName});
    } else if (line.startsWith('-') && !line.startsWith('---')) {
      lines.push({type: 'removed', text: line.slice(1), fileName: currentFileName});
    } else if (line.startsWith(' ')) {
      lines.push({type: 'context', text: line.slice(1), fileName: currentFileName});
    } else if (line === '') {
      lines.push({type: 'context', text: ' ', fileName: currentFileName}); // Empty line gets a space so cursor is visible
    }
  }
  // Append untracked files
  const untracked = await runCommandAsync(['git', '-C', worktreePath, 'ls-files', '--others', '--exclude-standard']);
  if (untracked) {
    for (const fp of untracked.split('\n').filter(Boolean)) {
      lines.push({type: 'header', text: `📁 ${fp} (new file)`, fileName: fp});
      try {
        const cat = await runCommandAsync(['bash', '-lc', `cd ${JSON.stringify(worktreePath)} && sed -n '1,200p' ${JSON.stringify(fp)}`]);
        for (const l of (cat || '').split('\n').filter(Boolean)) lines.push({type: 'added', text: l, fileName: fp});
      } catch {}
    }
  }
  return lines;
}

type Props = {worktreePath: string; title?: string; onClose: () => void; diffType?: 'full' | 'uncommitted'; onAttachToSession?: (sessionName: string) => void};

<<<<<<< HEAD
export default function DiffView({worktreePath, title = 'Diff Viewer', onClose, diffType = 'full'}: Props) {
  const {isRawModeSupported} = useStdin();
  const {rows: terminalHeight, columns: terminalWidth} = useTerminalDimensions();
=======
export default function DiffView({worktreePath, title = 'Diff Viewer', onClose, diffType = 'full', onAttachToSession}: Props) {
>>>>>>> 697707ad
  const [lines, setLines] = useState<DiffLine[]>([]);
  const [pos, setPos] = useState(0);
  const [offset, setOffset] = useState(0);
  const [targetOffset, setTargetOffset] = useState(0);
  const [animationId, setAnimationId] = useState<NodeJS.Timeout | null>(null);
<<<<<<< HEAD
=======
  const [terminalHeight, setTerminalHeight] = useState<number>(process.stdout.rows || 24);
  const [terminalWidth, setTerminalWidth] = useState<number>(process.stdout.columns || 80);
  const [currentFileHeader, setCurrentFileHeader] = useState<string>('');
  const [currentHunkHeader, setCurrentHunkHeader] = useState<string>('');
  const commentStore = useMemo(() => commentStoreManager.getStore(worktreePath), [worktreePath]);
  const [tmuxService] = useState(() => new TmuxService());
  const [showCommentDialog, setShowCommentDialog] = useState(false);
  const [showAllComments, setShowAllComments] = useState(true);
  const [showSessionWaitingDialog, setShowSessionWaitingDialog] = useState(false);
  const [sessionWaitingInfo, setSessionWaitingInfo] = useState<{sessionName: string}>({sessionName: ''});
  const [showUnsubmittedCommentsDialog, setShowUnsubmittedCommentsDialog] = useState(false);
>>>>>>> 697707ad

  useEffect(() => {
    (async () => {
      const lns = await loadDiff(worktreePath, diffType);
      setLines(lns);
      // Reset scroll position when loading new diff
      setOffset(0);
      setTargetOffset(0);
      setPos(0);
    })();
  }, [worktreePath, diffType]);

  // Calculate page size dynamically - reserve space for title, help, and sticky headers
  const pageSize = Math.max(1, terminalHeight - 4); // -1 title, -2 sticky headers, -1 help

  // Smooth scrolling animation
  useEffect(() => {
    if (offset === targetOffset) return;

    // Clear any existing animation
    if (animationId) {
      clearTimeout(animationId);
    }

    const distance = Math.abs(targetOffset - offset);
    
    // Skip animation only for very small movements (1-2 lines)
    if (distance <= 2) {
      setOffset(targetOffset);
      setAnimationId(null);
      return;
    }

    // Animation parameters - scale duration with distance for better feel
    const baseDuration = 200;
    const maxDuration = 400;
    const duration = Math.min(maxDuration, baseDuration + distance * 2);
    const fps = 30; // Reduced for better performance in terminals
    const frameTime = 1000 / fps;
    const totalFrames = Math.ceil(duration / frameTime);
    let currentFrame = 0;
    const startOffset = offset;
    const deltaOffset = targetOffset - startOffset;

    // Easing function (ease-out cubic)
    const easeOutCubic = (t: number): number => {
      return 1 - Math.pow(1 - t, 3);
    };

    let cancelled = false;
    
    const animate = () => {
      if (cancelled) return;
      
      currentFrame++;
      const progress = Math.min(currentFrame / totalFrames, 1);
      const easedProgress = easeOutCubic(progress);
      const newOffset = Math.round(startOffset + deltaOffset * easedProgress);
      
      setOffset(newOffset);

      if (progress < 1 && !cancelled) {
        const id = setTimeout(animate, frameTime);
        setAnimationId(id);
      } else {
        setAnimationId(null);
      }
    };

    const initialId = setTimeout(animate, frameTime);
    setAnimationId(initialId);

    // Cleanup function
    return () => {
      cancelled = true;
      if (initialId) clearTimeout(initialId);
    };
  }, [targetOffset, pageSize]); // Removed offset and animationId from deps to prevent infinite loops

  // Cleanup animation on unmount
  useEffect(() => {
    return () => {
      if (animationId) {
        clearTimeout(animationId);
      }
    };
  }, [animationId]);

  useInput((input, key) => {
    // Don't handle inputs when any dialog is open
    if (showCommentDialog || showSessionWaitingDialog || showUnsubmittedCommentsDialog) return;
    
    if (key.escape || input === 'q') {
      // Check if there are unsaved comments
      if (commentStore.count > 0) {
        setShowUnsubmittedCommentsDialog(true);
        return;
      }
      return onClose();
    }
    if (key.upArrow || input === 'k') setPos((p) => Math.max(0, p - 1));
    if (key.downArrow || input === 'j') setPos((p) => Math.min(lines.length - 1, p + 1));
    if (key.pageUp || input === 'b') setPos((p) => Math.max(0, p - pageSize));
    if (key.pageDown || input === 'f' || input === ' ') setPos((p) => Math.min(lines.length - 1, p + pageSize));
    if (input === 'g') setPos(0);
    if (input === 'G') setPos(Math.max(0, lines.length - 1));
    
    // Comment functionality
    if (input === 'c') {
      const currentLine = lines[pos];
      if (currentLine && currentLine.fileName && currentLine.type !== 'header') {
        setShowCommentDialog(true);
      }
    }
    
    if (input === 'C') {
      setShowAllComments(!showAllComments);
    }
    
    if (input === 'd') {
      const currentLine = lines[pos];
      if (currentLine && currentLine.fileName) {
        commentStore.removeComment(pos, currentLine.fileName);
      }
    }
    
    if (input === 'S') {
      if (commentStore.count > 0) {
        sendCommentsToTmux();
      }
    }
    
    // Left arrow: jump to previous chunk (▼ header)
    if (key.leftArrow) {
      for (let i = pos - 1; i >= 0; i--) {
        if (lines[i]?.type === 'header' && lines[i]?.text.includes('▼')) {
          setPos(i);
          setTargetOffset(i); // Position chunk at top of screen with smooth scrolling
          break;
        }
      }
    }
    
    // Right arrow: jump to next chunk (▼ header)
    if (key.rightArrow) {
      for (let i = pos + 1; i < lines.length; i++) {
        if (lines[i]?.type === 'header' && lines[i]?.text.includes('▼')) {
          setPos(i);
          setTargetOffset(i); // Position chunk at top of screen with smooth scrolling
          break;
        }
      }
    }
    
    // Previous file: Shift+Left
    if (key.leftArrow && key.shift) {
      for (let i = pos - 1; i >= 0; i--) {
        if (lines[i]?.type === 'header' && lines[i]?.text.startsWith('📁')) {
          setPos(i);
          setTargetOffset(i); // Position file at top of screen with smooth scrolling
          break;
        }
      }
    }
    
    // Next file: Shift+Right
    if (key.rightArrow && key.shift) {
      for (let i = pos + 1; i < lines.length; i++) {
        if (lines[i]?.type === 'header' && lines[i]?.text.startsWith('📁')) {
          setPos(i);
          setTargetOffset(i); // Position file at top of screen with smooth scrolling
          break;
        }
      }
    }
  });

  // ensure pos visible with smooth scrolling
  useEffect(() => {
    let newTargetOffset = targetOffset;
    
    if (pos < targetOffset) {
      newTargetOffset = pos;
    } else if (pos >= targetOffset + pageSize) {
      newTargetOffset = pos - pageSize + 1;
    }
    
    if (newTargetOffset !== targetOffset) {
      setTargetOffset(Math.max(0, Math.min(lines.length - pageSize, newTargetOffset)));
    }
  }, [pos, targetOffset, pageSize, lines.length]);

  const formatCommentsAsPrompt = (comments: any[]): string => {
    let prompt = "Please address the following code review comments:\\n\\n";
    
    const commentsByFile: {[key: string]: typeof comments} = {};
    comments.forEach(comment => {
      if (!commentsByFile[comment.fileName]) {
        commentsByFile[comment.fileName] = [];
      }
      commentsByFile[comment.fileName].push(comment);
    });

    Object.entries(commentsByFile).forEach(([fileName, fileComments]) => {
      prompt += `File: ${fileName}\\n`;
      fileComments.forEach(comment => {
        prompt += `  Line ${comment.lineIndex + 1}: ${comment.commentText}\\n`;
      });
      prompt += "\\n";
    });
    
    return prompt;
  };

  const getLastTwoCommentLines = (comments: any[]): string[] => {
    const lines: string[] = [];
    
    // Get the last comment's text and file info
    if (comments.length > 0) {
      const lastComment = comments[comments.length - 1];
      lines.push(`  Line ${lastComment.lineIndex + 1}: ${lastComment.commentText}`);
      lines.push(`File: ${lastComment.fileName}`);
    }
    
    // If we have multiple comments, also include the second-to-last one
    if (comments.length > 1) {
      const secondLastComment = comments[comments.length - 2];
      lines.push(`  Line ${secondLastComment.lineIndex + 1}: ${secondLastComment.commentText}`);
    }
    
    return lines.filter(line => line.trim().length > 0);
  };

  const verifyCommentsReceived = (sessionName: string, comments: any[]): boolean => {
    // Wait a brief moment for tmux to process the input
    // This is synchronous in our case since runCommand is blocking
    
    // Capture the current pane content
    const paneContent = tmuxService.capturePane(sessionName);
    
    if (!paneContent || paneContent.trim().length === 0) {
      return false; // No content captured
    }
    
    // Check if at least the last 2 lines we sent are visible
    // (checking last 2 ensures we're not just seeing partial input)
    const lastTwoLines = getLastTwoCommentLines(comments);
    
    if (lastTwoLines.length === 0) {
      return false; // No lines to verify
    }
    
    // At least one of the last two lines should be visible
    let foundLines = 0;
    for (const line of lastTwoLines) {
      if (paneContent.includes(line.trim())) {
        foundLines++;
      }
    }
    
    // Require at least one line to be found (being lenient for race conditions)
    return foundLines > 0;
  };

  const sendCommentsViaAltEnter = (sessionName: string, comments: any[]) => {
    // Format as lines and send with Alt+Enter (existing logic)
    const messageLines: string[] = [];
    messageLines.push("Please address the following code review comments:");
    messageLines.push("");
    
    const commentsByFile: {[key: string]: typeof comments} = {};
    comments.forEach(comment => {
      if (!commentsByFile[comment.fileName]) {
        commentsByFile[comment.fileName] = [];
      }
      commentsByFile[comment.fileName].push(comment);
    });

    Object.entries(commentsByFile).forEach(([fileName, fileComments]) => {
      messageLines.push(`File: ${fileName}`);
      fileComments.forEach(comment => {
        messageLines.push(`  Line ${comment.lineIndex + 1}: ${comment.commentText}`);
      });
      messageLines.push("");
    });
    
    messageLines.forEach((line) => {
      runCommand(['tmux', 'send-keys', '-t', `${sessionName}:0.0`, line]);
      runCommand(['tmux', 'send-keys', '-t', `${sessionName}:0.0`, 'Escape', 'Enter']);
    });
  };

  const sendCommentsToTmux = () => {
    const comments = commentStore.getAllComments();
    if (comments.length === 0) {
      // No comments to send, just return
      return;
    }

    try {
      // Extract project and feature correctly from worktree path
      // Path format: /base/path/project-branches/feature
      const pathParts = worktreePath.split('/');
      const feature = pathParts[pathParts.length - 1];
      const projectWithBranches = pathParts[pathParts.length - 2];
      const project = projectWithBranches.replace(/-branches$/, '');
      
      // Construct proper session name: dev-project-feature
      const sessionName = tmuxService.sessionName(project, feature);
      
      // Check if session exists
      const sessionExists = tmuxService.listSessions().includes(sessionName);
      
      if (sessionExists) {
        // IMPORTANT: Refresh status right before checking
        const claudeStatus = tmuxService.getClaudeStatus(sessionName);
        
        if (claudeStatus === 'waiting') {
          // Claude is waiting for a response - can't accept new input
          setSessionWaitingInfo({sessionName});
          setShowSessionWaitingDialog(true);
          return; // Don't send comments
        }
        
        // For idle/working/thinking/not_running - we can proceed
        if (claudeStatus === 'not_running') {
          // Start Claude with the prompt pre-filled!
          const commentPrompt = formatCommentsAsPrompt(comments);
          runCommand(['tmux', 'send-keys', '-t', `${sessionName}:0.0`, 
                     `claude ${JSON.stringify(commentPrompt)}`, 'C-m']);
        } else {
          // Claude is idle/working/active - can accept input via Alt+Enter
          sendCommentsViaAltEnter(sessionName, comments);
          
          // Wait a brief moment for tmux to process the input
          runCommand(['sleep', '0.5']);
          
          // VERIFY: Check if comments were actually received (handle race condition)
          const received = verifyCommentsReceived(sessionName, comments);
          
          if (!received) {
            // Race condition detected - Claude probably transitioned to waiting
            // Keep comments and show dialog
            setSessionWaitingInfo({sessionName});
            setShowSessionWaitingDialog(true);
            return; // Don't clear comments or attach
          }
        }
      } else {
        // No session - create and start Claude with pre-filled prompt
        runCommand(['tmux', 'new-session', '-ds', sessionName, '-c', worktreePath]);
        const hasClaude = runCommand(['bash', '-lc', 'command -v claude || true']).trim();
        if (hasClaude) {
          // Launch Claude with the comments as the initial prompt!
          const commentPrompt = formatCommentsAsPrompt(comments);
          runCommand(['tmux', 'send-keys', '-t', `${sessionName}:0.0`, 
                     `claude ${JSON.stringify(commentPrompt)}`, 'C-m']);
          
          // For new sessions, we can assume the prompt was received
          // since we're starting fresh with the prompt
        }
      }
      
      // Clear comments only after successful sending/verification
      commentStore.clear();
      
      // Close DiffView and attach to session
      onClose();
      if (onAttachToSession) {
        onAttachToSession(sessionName);
      }
      
    } catch (error) {
      // Log error but don't show dialog
      console.error('Failed to send comments to tmux:', error);
    }
  };

  const handleCommentSave = (commentText: string) => {
    const currentLine = lines[pos];
    if (currentLine && currentLine.fileName) {
      commentStore.addComment(pos, currentLine.fileName, currentLine.text, commentText);
    }
    setShowCommentDialog(false);
  };

  const handleCommentCancel = () => {
    setShowCommentDialog(false);
  };

  const handleSessionWaitingGoToSession = () => {
    setShowSessionWaitingDialog(false);
    // Close DiffView and attach to session
    onClose();
    if (onAttachToSession) {
      onAttachToSession(sessionWaitingInfo.sessionName);
    }
  };

  const handleSessionWaitingCancel = () => {
    setShowSessionWaitingDialog(false);
  };

  const handleUnsubmittedCommentsSubmit = () => {
    setShowUnsubmittedCommentsDialog(false);
    sendCommentsToTmux();
  };

  const handleUnsubmittedCommentsExitWithoutSubmitting = () => {
    setShowUnsubmittedCommentsDialog(false);
    onClose();
  };

  const handleUnsubmittedCommentsCancel = () => {
    setShowUnsubmittedCommentsDialog(false);
  };

  // Truncate text to fit terminal width
  const truncateText = (text: string, maxWidth: number): string => {
    if (text.length <= maxWidth) return text;
    return text.substring(0, maxWidth - 3) + '...';
  };

  // Update sticky headers based on scroll offset
  useEffect(() => {
    if (lines.length === 0) return;

    let fileHeader = '';
    let hunkHeader = '';
    let fileHeaderIndex = -1;
    let hunkHeaderIndex = -1;

    // Search backwards from offset-1 to find headers that have scrolled off screen
    for (let i = offset - 1; i >= 0; i--) {
      const line = lines[i];
      if (!line) continue;

      // Find hunk header first (only if we haven't found the file yet)
      if (hunkHeaderIndex === -1 && fileHeaderIndex === -1 && line.type === 'header' && line.text.includes('▼')) {
        hunkHeader = line.text;
        hunkHeaderIndex = i;
      }

      // Find file header
      if (fileHeaderIndex === -1 && line.type === 'header' && line.text.startsWith('📁')) {
        fileHeader = line.text;
        fileHeaderIndex = i;
        
        // Clear hunk if it belongs to a different file
        if (hunkHeaderIndex !== -1 && hunkHeaderIndex < fileHeaderIndex) {
          hunkHeader = '';
          hunkHeaderIndex = -1;
        }
        break; // Found file, we're done
      }
    }

    // Only show headers that have actually scrolled off screen
    const shouldShowFileHeader = fileHeaderIndex >= 0 && fileHeaderIndex < offset;
    const shouldShowHunkHeader = hunkHeaderIndex >= 0 && hunkHeaderIndex < offset;

    setCurrentFileHeader(shouldShowFileHeader ? fileHeader : '');
    setCurrentHunkHeader(shouldShowHunkHeader ? hunkHeader : '');
  }, [lines, offset]);

  const visible = useMemo(() => {
    return lines.slice(offset, offset + pageSize);
  }, [lines, offset, pageSize]);

  // Create unsubmitted comments dialog if needed - render it instead of the main view when active
  if (showUnsubmittedCommentsDialog) {
    return h(
      Box,
      {flexDirection: 'column', height: terminalHeight, justifyContent: 'center', alignItems: 'center'},
      h(UnsubmittedCommentsDialog, {
        commentCount: commentStore.count,
        onSubmit: handleUnsubmittedCommentsSubmit,
        onExitWithoutSubmitting: handleUnsubmittedCommentsExitWithoutSubmitting,
        onCancel: handleUnsubmittedCommentsCancel
      })
    );
  }

  // Create session waiting dialog if needed - render it instead of the main view when active
  if (showSessionWaitingDialog) {
    return h(
      Box,
      {flexDirection: 'column', height: terminalHeight, justifyContent: 'center', alignItems: 'center'},
      h(SessionWaitingDialog, {
        sessionName: sessionWaitingInfo.sessionName,
        onGoToSession: handleSessionWaitingGoToSession,
        onCancel: handleSessionWaitingCancel
      })
    );
  }

  // Create comment dialog if needed - render it instead of the main view when active
  if (showCommentDialog) {
    return h(
      Box,
      {flexDirection: 'column', height: terminalHeight, justifyContent: 'center', alignItems: 'center'},
      h(CommentInputDialog, {
        fileName: lines[pos]?.fileName || '',
        lineText: lines[pos]?.text || '',
        initialComment: lines[pos]?.fileName ? commentStore.getComment(pos, lines[pos].fileName)?.commentText || '' : '',
        onSave: handleCommentSave,
        onCancel: handleCommentCancel
      })
    );
  }

  return h(
    Box,
    {flexDirection: 'column'},
    h(Text, {bold: true}, title),
    // Sticky headers
    h(Text, {
      color: 'cyan',
      bold: true,
      backgroundColor: 'gray'
    }, currentFileHeader || ''),
    h(Text, {
      color: 'cyan',
      bold: true,
      backgroundColor: 'gray'
    }, currentHunkHeader || ''),
    ...visible.map((l, idx) => {
      const actualLineIndex = offset + idx;
      const isCurrentLine = actualLineIndex === pos;
      const hasComment = l.fileName && commentStore.hasComment(actualLineIndex, l.fileName);
      const commentIndicator = hasComment ? '[C] ' : '';
      const displayText = truncateText(commentIndicator + (l.text || ' '), terminalWidth - 2); // -2 for padding
      return h(Text, {
        key: idx,
        color: l.type === 'added' ? 'green' : l.type === 'removed' ? 'red' : l.type === 'header' ? 'cyan' : undefined,
        backgroundColor: isCurrentLine ? 'blue' : undefined,
        bold: isCurrentLine
      }, displayText);
    }),
    showAllComments && commentStore.count > 0 ? h(
      Box,
      {flexDirection: 'column', borderStyle: 'single', borderColor: 'blue', padding: 1, marginTop: 1},
      h(Text, {bold: true, color: 'blue'}, `All Comments (${commentStore.count}):`),
      ...commentStore.getAllComments().map((comment, idx) => 
        h(Text, {key: idx, color: 'gray'}, `${comment.fileName}:${comment.lineIndex} - ${comment.commentText}`)
      )
    ) : null,
    h(Text, {color: 'gray'}, 'j/k move  c comment  C show all  d delete  S send to Claude  q close')
  );
}
<|MERGE_RESOLUTION|>--- conflicted
+++ resolved
@@ -71,22 +71,13 @@
 
 type Props = {worktreePath: string; title?: string; onClose: () => void; diffType?: 'full' | 'uncommitted'; onAttachToSession?: (sessionName: string) => void};
 
-<<<<<<< HEAD
-export default function DiffView({worktreePath, title = 'Diff Viewer', onClose, diffType = 'full'}: Props) {
-  const {isRawModeSupported} = useStdin();
+export default function DiffView({worktreePath, title = 'Diff Viewer', onClose, diffType = 'full', onAttachToSession}: Props) {
   const {rows: terminalHeight, columns: terminalWidth} = useTerminalDimensions();
-=======
-export default function DiffView({worktreePath, title = 'Diff Viewer', onClose, diffType = 'full', onAttachToSession}: Props) {
->>>>>>> 697707ad
   const [lines, setLines] = useState<DiffLine[]>([]);
   const [pos, setPos] = useState(0);
   const [offset, setOffset] = useState(0);
   const [targetOffset, setTargetOffset] = useState(0);
   const [animationId, setAnimationId] = useState<NodeJS.Timeout | null>(null);
-<<<<<<< HEAD
-=======
-  const [terminalHeight, setTerminalHeight] = useState<number>(process.stdout.rows || 24);
-  const [terminalWidth, setTerminalWidth] = useState<number>(process.stdout.columns || 80);
   const [currentFileHeader, setCurrentFileHeader] = useState<string>('');
   const [currentHunkHeader, setCurrentHunkHeader] = useState<string>('');
   const commentStore = useMemo(() => commentStoreManager.getStore(worktreePath), [worktreePath]);
@@ -96,7 +87,6 @@
   const [showSessionWaitingDialog, setShowSessionWaitingDialog] = useState(false);
   const [sessionWaitingInfo, setSessionWaitingInfo] = useState<{sessionName: string}>({sessionName: ''});
   const [showUnsubmittedCommentsDialog, setShowUnsubmittedCommentsDialog] = useState(false);
->>>>>>> 697707ad
 
   useEffect(() => {
     (async () => {
