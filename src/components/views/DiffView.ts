import React, {useEffect, useMemo, useState} from 'react';
import {Box, Text, useInput, useStdin} from 'ink';
const h = React.createElement;
import {runCommandAsync} from '../../utils.js';
import {findBaseBranch} from '../../utils.js';
import {BASE_BRANCH_CANDIDATES} from '../../constants.js';
import {CommentStore} from '../../models.js';
import {commentStoreManager} from '../../services/CommentStoreManager.js';
import {TmuxService} from '../../services/TmuxService.js';
import {runCommand} from '../../utils.js';
import CommentInputDialog from '../dialogs/CommentInputDialog.js';

type DiffLine = {type: 'added'|'removed'|'context'|'header'; text: string; fileName?: string};

async function loadDiff(worktreePath: string, diffType: 'full' | 'uncommitted' = 'full'): Promise<DiffLine[]> {
  const lines: DiffLine[] = [];
  let diff: string | null = null;
  
  if (diffType === 'uncommitted') {
    // Show only uncommitted changes (working directory vs HEAD)
    diff = await runCommandAsync(['git', '-C', worktreePath, 'diff', '--no-color', '--no-ext-diff', 'HEAD']);
  } else {
    // Show full diff against base branch (default behavior)
    let target = 'HEAD~1';
    const base = findBaseBranch(worktreePath, BASE_BRANCH_CANDIDATES);
    if (base) {
      const mb = await runCommandAsync(['git', '-C', worktreePath, 'merge-base', 'HEAD', base]);
      if (mb) target = mb.trim();
    }
    diff = await runCommandAsync(['git', '-C', worktreePath, 'diff', '--no-color', '--no-ext-diff', target]);
  }
  
  if (!diff) return lines;
  const raw = diff.split('\n');
  let currentFileName = '';
  for (const line of raw) {
    if (line.startsWith('diff --git')) {
      const parts = line.split(' ');
      const fp = parts[3]?.slice(2) || parts[2]?.slice(2) || '';
      currentFileName = fp;
      lines.push({type: 'header', text: `📁 ${fp}`, fileName: fp});
    } else if (line.startsWith('@@')) {
      const ctx = line.replace(/^@@.*@@ ?/, '');
      if (ctx) lines.push({type: 'header', text: `  ▼ ${ctx}`, fileName: currentFileName});
    } else if (line.startsWith('+') && !line.startsWith('+++')) {
      lines.push({type: 'added', text: line.slice(1), fileName: currentFileName});
    } else if (line.startsWith('-') && !line.startsWith('---')) {
      lines.push({type: 'removed', text: line.slice(1), fileName: currentFileName});
    } else if (line.startsWith(' ')) {
      lines.push({type: 'context', text: line.slice(1), fileName: currentFileName});
    } else if (line === '') {
      lines.push({type: 'context', text: ' ', fileName: currentFileName}); // Empty line gets a space so cursor is visible
    }
  }
  // Append untracked files
  const untracked = await runCommandAsync(['git', '-C', worktreePath, 'ls-files', '--others', '--exclude-standard']);
  if (untracked) {
    for (const fp of untracked.split('\n').filter(Boolean)) {
      lines.push({type: 'header', text: `📁 ${fp} (new file)`, fileName: fp});
      try {
        const cat = await runCommandAsync(['bash', '-lc', `cd ${JSON.stringify(worktreePath)} && sed -n '1,200p' ${JSON.stringify(fp)}`]);
        for (const l of (cat || '').split('\n').filter(Boolean)) lines.push({type: 'added', text: l, fileName: fp});
      } catch {}
    }
  }
  return lines;
}

type Props = {worktreePath: string; title?: string; onClose: () => void; diffType?: 'full' | 'uncommitted'; onAttachToSession?: (sessionName: string) => void};

<<<<<<< HEAD
export default function DiffView({worktreePath, title = 'Diff Viewer', onClose, diffType = 'full', onAttachToSession}: Props) {
  const {isRawModeSupported} = useStdin();
=======
export default function DiffView({worktreePath, title = 'Diff Viewer', onClose, diffType = 'full'}: Props) {
>>>>>>> 48d01984
  const [lines, setLines] = useState<DiffLine[]>([]);
  const [pos, setPos] = useState(0);
  const [offset, setOffset] = useState(0);
  const [targetOffset, setTargetOffset] = useState(0);
  const [animationId, setAnimationId] = useState<NodeJS.Timeout | null>(null);
  const [terminalHeight, setTerminalHeight] = useState<number>(process.stdout.rows || 24);
  const [terminalWidth, setTerminalWidth] = useState<number>(process.stdout.columns || 80);
  const commentStore = useMemo(() => commentStoreManager.getStore(worktreePath), [worktreePath]);
  const [tmuxService] = useState(() => new TmuxService());
  const [showCommentDialog, setShowCommentDialog] = useState(false);
  const [showAllComments, setShowAllComments] = useState(false);

  useEffect(() => {
    (async () => {
      const lns = await loadDiff(worktreePath, diffType);
      setLines(lns);
      // Reset scroll position when loading new diff
      setOffset(0);
      setTargetOffset(0);
      setPos(0);
    })();
    const onResize = () => {
      const newHeight = process.stdout.rows || 24;
      const newWidth = process.stdout.columns || 80;
      setTerminalHeight(newHeight);
      setTerminalWidth(newWidth);
    };
    process.stdout.on('resize', onResize);
    return () => { process.stdout.off?.('resize', onResize as any); };
  }, [worktreePath, diffType]);

  // Calculate page size dynamically - reserve space for debug, title, and help
  const pageSize = Math.max(1, terminalHeight - 3);

  // Smooth scrolling animation
  useEffect(() => {
    if (offset === targetOffset) return;

    // Clear any existing animation
    if (animationId) {
      clearTimeout(animationId);
    }

    const distance = Math.abs(targetOffset - offset);
    
    // Skip animation only for very small movements (1-2 lines)
    if (distance <= 2) {
      setOffset(targetOffset);
      setAnimationId(null);
      return;
    }

    // Animation parameters - scale duration with distance for better feel
    const baseDuration = 200;
    const maxDuration = 400;
    const duration = Math.min(maxDuration, baseDuration + distance * 2);
    const fps = 30; // Reduced for better performance in terminals
    const frameTime = 1000 / fps;
    const totalFrames = Math.ceil(duration / frameTime);
    let currentFrame = 0;
    const startOffset = offset;
    const deltaOffset = targetOffset - startOffset;

    // Easing function (ease-out cubic)
    const easeOutCubic = (t: number): number => {
      return 1 - Math.pow(1 - t, 3);
    };

    let cancelled = false;
    
    const animate = () => {
      if (cancelled) return;
      
      currentFrame++;
      const progress = Math.min(currentFrame / totalFrames, 1);
      const easedProgress = easeOutCubic(progress);
      const newOffset = Math.round(startOffset + deltaOffset * easedProgress);
      
      setOffset(newOffset);

      if (progress < 1 && !cancelled) {
        const id = setTimeout(animate, frameTime);
        setAnimationId(id);
      } else {
        setAnimationId(null);
      }
    };

    const initialId = setTimeout(animate, frameTime);
    setAnimationId(initialId);

    // Cleanup function
    return () => {
      cancelled = true;
      if (initialId) clearTimeout(initialId);
    };
  }, [targetOffset, pageSize]); // Removed offset and animationId from deps to prevent infinite loops

  // Cleanup animation on unmount
  useEffect(() => {
    return () => {
      if (animationId) {
        clearTimeout(animationId);
      }
    };
  }, [animationId]);

  useInput((input, key) => {
    // Don't handle inputs when comment dialog is open
    if (showCommentDialog) return;
    
    if (key.escape || input === 'q') return onClose();
    if (key.upArrow || input === 'k') setPos((p) => Math.max(0, p - 1));
    if (key.downArrow || input === 'j') setPos((p) => Math.min(lines.length - 1, p + 1));
    if (key.pageUp || input === 'b') setPos((p) => Math.max(0, p - pageSize));
    if (key.pageDown || input === 'f' || input === ' ') setPos((p) => Math.min(lines.length - 1, p + pageSize));
    if (input === 'g') setPos(0);
    if (input === 'G') setPos(Math.max(0, lines.length - 1));
    
    // Comment functionality
    if (input === 'c') {
      const currentLine = lines[pos];
      if (currentLine && currentLine.fileName && currentLine.type !== 'header') {
        setShowCommentDialog(true);
      }
    }
    
    if (input === 'C') {
      setShowAllComments(!showAllComments);
    }
    
    if (input === 'd') {
      const currentLine = lines[pos];
      if (currentLine && currentLine.fileName) {
        commentStore.removeComment(pos, currentLine.fileName);
      }
    }
    
    if (input === 'S') {
      if (commentStore.count > 0) {
        sendCommentsToTmux();
      }
    }
    
    // Left arrow: jump to previous chunk (▼ header)
    if (key.leftArrow) {
      for (let i = pos - 1; i >= 0; i--) {
        if (lines[i]?.type === 'header' && lines[i]?.text.includes('▼')) {
          setPos(i);
          setTargetOffset(i); // Position chunk at top of screen with smooth scrolling
          break;
        }
      }
    }
    
    // Right arrow: jump to next chunk (▼ header)
    if (key.rightArrow) {
      for (let i = pos + 1; i < lines.length; i++) {
        if (lines[i]?.type === 'header' && lines[i]?.text.includes('▼')) {
          setPos(i);
          setTargetOffset(i); // Position chunk at top of screen with smooth scrolling
          break;
        }
      }
    }
    
    // Previous file: Shift+Left
    if (key.leftArrow && key.shift) {
      for (let i = pos - 1; i >= 0; i--) {
        if (lines[i]?.type === 'header' && lines[i]?.text.startsWith('📁')) {
          setPos(i);
          setTargetOffset(i); // Position file at top of screen with smooth scrolling
          break;
        }
      }
    }
    
    // Next file: Shift+Right
    if (key.rightArrow && key.shift) {
      for (let i = pos + 1; i < lines.length; i++) {
        if (lines[i]?.type === 'header' && lines[i]?.text.startsWith('📁')) {
          setPos(i);
          setTargetOffset(i); // Position file at top of screen with smooth scrolling
          break;
        }
      }
    }
  });

  // ensure pos visible with smooth scrolling
  useEffect(() => {
    let newTargetOffset = targetOffset;
    
    if (pos < targetOffset) {
      newTargetOffset = pos;
    } else if (pos >= targetOffset + pageSize) {
      newTargetOffset = pos - pageSize + 1;
    }
    
    if (newTargetOffset !== targetOffset) {
      setTargetOffset(Math.max(0, Math.min(lines.length - pageSize, newTargetOffset)));
    }
  }, [pos, targetOffset, pageSize, lines.length]);

  const sendCommentsToTmux = () => {
    const comments = commentStore.getAllComments();
    if (comments.length === 0) {
      // No comments to send, just return
      return;
    }

    try {
      // Extract project and feature correctly from worktree path
      // Path format: /base/path/project-branches/feature
      const pathParts = worktreePath.split('/');
      const feature = pathParts[pathParts.length - 1];
      const projectWithBranches = pathParts[pathParts.length - 2];
      const project = projectWithBranches.replace(/-branches$/, '');
      
      // Construct proper session name: dev-project-feature
      const sessionName = tmuxService.sessionName(project, feature);
      
      // Check if session exists
      const sessionExists = tmuxService.listSessions().includes(sessionName);
      
      if (!sessionExists) {
        // Create new detached session
        runCommand(['tmux', 'new-session', '-ds', sessionName, '-c', worktreePath]);
        
        // Start Claude if available
        const hasClaude = runCommand(['bash', '-lc', 'command -v claude || true']).trim();
        if (hasClaude) {
          runCommand(['tmux', 'send-keys', '-t', `${sessionName}:0.0`, 'claude', 'C-m']);
        }
      }
      
      // Format the message as an array of lines
      const messageLines: string[] = [];
      messageLines.push("Please address the following code review comments:");
      messageLines.push("");
      
      const commentsByFile: {[key: string]: typeof comments} = {};
      comments.forEach(comment => {
        if (!commentsByFile[comment.fileName]) {
          commentsByFile[comment.fileName] = [];
        }
        commentsByFile[comment.fileName].push(comment);
      });

      Object.entries(commentsByFile).forEach(([fileName, fileComments]) => {
        messageLines.push(`File: ${fileName}`);
        fileComments.forEach(comment => {
          messageLines.push(`  Line ${comment.lineIndex + 1}: ${comment.commentText}`);
        });
        messageLines.push("");
      });
      
      // Send all lines with Alt+Enter (Escape Enter) to avoid auto-submission
      messageLines.forEach((line, index) => {
        // Send the line text
        runCommand(['tmux', 'send-keys', '-t', `${sessionName}:0.0`, line]);
        
        // Send Alt+Enter (Escape followed by Enter) to insert newline without submitting
        // Send newline after every line including the last one to ensure proper formatting
        runCommand(['tmux', 'send-keys', '-t', `${sessionName}:0.0`, 'Escape', 'Enter']);
      });
      
      // Clear comments after sending
      commentStore.clear();
      
      // Close DiffView and attach to session
      onClose();
      if (onAttachToSession) {
        onAttachToSession(sessionName);
      }
      
    } catch (error) {
      // Log error but don't show dialog
      console.error('Failed to send comments to tmux:', error);
    }
  };

  const handleCommentSave = (commentText: string) => {
    const currentLine = lines[pos];
    if (currentLine && currentLine.fileName) {
      commentStore.addComment(pos, currentLine.fileName, currentLine.text, commentText);
    }
    setShowCommentDialog(false);
  };

  const handleCommentCancel = () => {
    setShowCommentDialog(false);
  };

  // Truncate text to fit terminal width
  const truncateText = (text: string, maxWidth: number): string => {
    if (text.length <= maxWidth) return text;
    return text.substring(0, maxWidth - 3) + '...';
  };

  const visible = useMemo(() => {
    return lines.slice(offset, offset + pageSize);
  }, [lines, offset, pageSize]);

  const statusText = `Terminal: ${terminalHeight}x${terminalWidth} | PageSize: ${pageSize} | Pos: ${pos}/${lines.length} | Offset: ${offset} | Visible: ${visible.length} | Comments: ${commentStore.count}`;

  // Create comment dialog if needed - render it instead of the main view when active
  if (showCommentDialog) {
    return h(
      Box,
      {flexDirection: 'column', height: terminalHeight, justifyContent: 'center', alignItems: 'center'},
      h(CommentInputDialog, {
        fileName: lines[pos]?.fileName || '',
        lineText: lines[pos]?.text || '',
        initialComment: lines[pos]?.fileName ? commentStore.getComment(pos, lines[pos].fileName)?.commentText || '' : '',
        onSave: handleCommentSave,
        onCancel: handleCommentCancel
      })
    );
  }

  return h(
    Box,
    {flexDirection: 'column'},
    h(Text, {color: 'yellow'}, statusText),
    h(Text, {bold: true}, title),
    ...visible.map((l, idx) => {
      const actualLineIndex = offset + idx;
      const isCurrentLine = actualLineIndex === pos;
      const hasComment = l.fileName && commentStore.hasComment(actualLineIndex, l.fileName);
      const commentIndicator = hasComment ? '[C] ' : '';
      const displayText = truncateText(commentIndicator + (l.text || ' '), terminalWidth - 2); // -2 for padding
      return h(Text, {
        key: idx,
        color: l.type === 'added' ? 'green' : l.type === 'removed' ? 'red' : l.type === 'header' ? 'cyan' : undefined,
        backgroundColor: isCurrentLine ? 'blue' : undefined,
        bold: isCurrentLine
      }, displayText);
    }),
    showAllComments && commentStore.count > 0 ? h(
      Box,
      {flexDirection: 'column', borderStyle: 'single', borderColor: 'blue', padding: 1, marginTop: 1},
      h(Text, {bold: true, color: 'blue'}, `All Comments (${commentStore.count}):`),
      ...commentStore.getAllComments().map((comment, idx) => 
        h(Text, {key: idx, color: 'gray'}, `${comment.fileName}:${comment.lineIndex} - ${comment.commentText}`)
      )
    ) : null,
    h(Text, {color: 'gray'}, 'j/k move  c comment  C show all  d delete  S send to Claude  q close')
  );
}
<|MERGE_RESOLUTION|>--- conflicted
+++ resolved
@@ -68,12 +68,7 @@
 
 type Props = {worktreePath: string; title?: string; onClose: () => void; diffType?: 'full' | 'uncommitted'; onAttachToSession?: (sessionName: string) => void};
 
-<<<<<<< HEAD
 export default function DiffView({worktreePath, title = 'Diff Viewer', onClose, diffType = 'full', onAttachToSession}: Props) {
-  const {isRawModeSupported} = useStdin();
-=======
-export default function DiffView({worktreePath, title = 'Diff Viewer', onClose, diffType = 'full'}: Props) {
->>>>>>> 48d01984
   const [lines, setLines] = useState<DiffLine[]>([]);
   const [pos, setPos] = useState(0);
   const [offset, setOffset] = useState(0);
