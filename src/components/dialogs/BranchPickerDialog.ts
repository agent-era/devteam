--- conflicted
+++ resolved
@@ -1,11 +1,8 @@
 import React, {useEffect, useMemo, useState} from 'react';
 import {Box, Text, useInput, useStdin} from 'ink';
 import {fitDisplay, padStartDisplay} from '../../utils.js';
-<<<<<<< HEAD
 import {useTerminalDimensions} from '../../hooks/useTerminalDimensions.js';
-=======
 import {useTextInput} from './TextInput.js';
->>>>>>> 697707ad
 const h = React.createElement;
 
 type BranchInfo = {
@@ -34,28 +31,15 @@
   const filterInput = useTextInput();
   const [selected, setSelected] = useState(0);
   const [page, setPage] = useState(0);
-<<<<<<< HEAD
   const {rows, columns} = useTerminalDimensions();
   const pageSize = Math.max(1, rows - 6); // Reserve space for dialog chrome
   const {isRawModeSupported} = useStdin();
-=======
-  const [pageSize, setPageSize] = useState(Math.max(1, (process.stdout.rows || 24) - 6));
->>>>>>> 697707ad
   const filtered = useMemo(() => {
     const f = filterInput.value.toLowerCase();
     const arr = branches.filter(b => (b.name + ' ' + b.local_name + ' ' + (b.pr_title || '')).toLowerCase().includes(f));
     arr.sort((a, b) => (b.timestamp || 0) - (a.timestamp || 0));
     return arr;
-<<<<<<< HEAD
-  }, [branches, filter]);
-=======
   }, [branches, filterInput.value]);
-  useEffect(() => {
-    const onResize = () => setPageSize(Math.max(1, (process.stdout.rows || 24) - 6));
-    process.stdout.on('resize', onResize);
-    return () => { process.stdout.off?.('resize', onResize as any); };
-  }, []);
->>>>>>> 697707ad
 
   useInput((input, key) => {
     if (key.escape) return onCancel();
