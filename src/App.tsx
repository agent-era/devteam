--- conflicted
+++ resolved
@@ -1,11 +1,6 @@
-<<<<<<< HEAD
-import React, {useState, useEffect} from 'react';
-import {useApp, useStdin, Box, Text} from 'ink';
-import {runInteractive} from './shared/utils/commandExecutor.js';
-=======
 import React, {useEffect} from 'react';
 import {useApp, useStdin, Box} from 'ink';
->>>>>>> 48d01984
+import {runInteractive} from './shared/utils/commandExecutor.js';
 import FullScreen from './components/common/FullScreen.js';
 import HelpOverlay from './components/dialogs/HelpOverlay.js';
 import DiffView from './components/views/DiffView.js';
@@ -92,17 +87,12 @@
     }
   }, [shouldExit, exit]);
 
-<<<<<<< HEAD
-  const handleQuit = () => setShouldExit(true);
-
   const handleAttachToSession = (sessionName: string) => {
     // Attach to the tmux session interactively
     runInteractive('tmux', ['attach-session', '-t', sessionName]);
   };
 
-=======
   // Operations simplified to use contexts
->>>>>>> 48d01984
   const handleCreateFeature = () => {
     const projects = discoverProjects();
     if (!projects.length) return;
@@ -214,14 +204,9 @@
         h(DiffView, {
           worktreePath: diffWorktree,
           title: diffType === 'uncommitted' ? 'Diff Viewer (Uncommitted Changes)' : 'Diff Viewer',
-<<<<<<< HEAD
-          diffType,
-          onClose: resetToList,
+          diffType: diffType,
+          onClose: showList,
           onAttachToSession: handleAttachToSession
-=======
-          diffType: diffType,
-          onClose: showList
->>>>>>> 48d01984
         })
       )
     );
