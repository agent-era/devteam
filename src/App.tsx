--- conflicted
+++ resolved
@@ -1,9 +1,6 @@
 import React, {useEffect} from 'react';
 import {useApp, useStdin, Box} from 'ink';
-<<<<<<< HEAD
-=======
 import {runInteractive} from './shared/utils/commandExecutor.js';
->>>>>>> 2dff5305
 import FullScreen from './components/common/FullScreen.js';
 import HelpOverlay from './components/dialogs/HelpOverlay.js';
 import DiffView from './components/views/DiffView.js';
@@ -21,10 +18,7 @@
 import {WorktreeProvider, useWorktreeContext} from './contexts/WorktreeContext.js';
 import {GitHubProvider, useGitHubContext} from './contexts/GitHubContext.js';
 import {UIProvider, useUIContext} from './contexts/UIContext.js';
-<<<<<<< HEAD
-=======
 import {InputFocusProvider} from './contexts/InputFocusContext.js';
->>>>>>> 2dff5305
 
 const h = React.createElement;
 
@@ -94,14 +88,10 @@
     }
   }, [shouldExit, exit]);
 
-<<<<<<< HEAD
-=======
   const handleAttachToSession = (sessionName: string) => {
     // Attach to the tmux session interactively
     runInteractive('tmux', ['attach-session', '-t', sessionName]);
   };
-
->>>>>>> 2dff5305
   // Operations simplified to use contexts
   const handleCreateFeature = () => {
     const projects = discoverProjects();
@@ -215,12 +205,8 @@
           worktreePath: diffWorktree,
           title: diffType === 'uncommitted' ? 'Diff Viewer (Uncommitted Changes)' : 'Diff Viewer',
           diffType: diffType,
-<<<<<<< HEAD
-          onClose: showList
-=======
           onClose: showList,
           onAttachToSession: handleAttachToSession
->>>>>>> 2dff5305
         })
       )
     );
@@ -331,17 +317,9 @@
 }
 
 export default function App() {
-<<<<<<< HEAD
-  return h(WorktreeProvider, null,
-    h(GitHubProvider, null,
-      h(UIProvider, null,
-        h(AppContent)
-      )
-=======
   return h(InputFocusProvider, null,
     h(GitHubProvider, null,
       h(AppWithGitHub)
->>>>>>> 2dff5305
     )
   );
 }
