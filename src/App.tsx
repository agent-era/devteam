--- conflicted
+++ resolved
@@ -311,19 +311,10 @@
 }
 
 export default function App() {
-<<<<<<< HEAD
-  return h(GitHubProvider, null,
-    h(AppWithGitHub)
-=======
   return h(InputFocusProvider, null,
-    h(WorktreeProvider, null,
-      h(GitHubProvider, null,
-        h(UIProvider, null,
-          h(AppContent)
-        )
-      )
+    h(GitHubProvider, null,
+      h(AppWithGitHub)
     )
->>>>>>> 97d27f87
   );
 }
 
