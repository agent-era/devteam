--- conflicted
+++ resolved
@@ -1,316 +1,2 @@
-<<<<<<< HEAD
-import {execFileSync, spawnSync} from 'node:child_process';
-import {execFile} from 'node:child_process';
-import fs from 'node:fs';
-import path from 'node:path';
-import {ARCHIVE_IGNORE_DIRS, ARCHIVE_PREFIX, SUBPROCESS_SHORT_TIMEOUT, SUBPROCESS_TIMEOUT, AMBIGUOUS_EMOJI_ARE_WIDE} from './constants.js';
-
-export function runCommand(args: string[], opts: {timeout?: number; cwd?: string} = {}): string {
-  try {
-    const out = execFileSync(args[0], args.slice(1), {
-      encoding: 'utf8',
-      stdio: ['ignore', 'pipe', 'pipe'],
-      timeout: opts.timeout ?? SUBPROCESS_TIMEOUT,
-      cwd: opts.cwd,
-    });
-    return out.trim();
-  } catch (e) {
-    return '';
-  }
-}
-
-export function runCommandQuick(args: string[], cwd?: string): string {
-  try {
-    const out = execFileSync(args[0], args.slice(1), {
-      encoding: 'utf8',
-      stdio: ['ignore', 'pipe', 'pipe'],
-      timeout: SUBPROCESS_SHORT_TIMEOUT,
-      cwd,
-    });
-    return out.trim();
-  } catch {
-    return '';
-  }
-}
-
-export function runCommandAsync(args: string[], opts: {timeout?: number; cwd?: string} = {}): Promise<string> {
-  return new Promise((resolve) => {
-    try {
-      const child = execFile(args[0], args.slice(1), {
-        encoding: 'utf8' as any,
-        timeout: opts.timeout ?? SUBPROCESS_TIMEOUT,
-        cwd: opts.cwd,
-        maxBuffer: 10 * 1024 * 1024,
-      }, (err, stdout, stderr) => {
-        if (err) return resolve('');
-        resolve((stdout || '').toString().trim());
-      });
-    } catch {
-      resolve('');
-    }
-  });
-}
-
-export function runCommandQuickAsync(args: string[], cwd?: string): Promise<string> {
-  return runCommandAsync(args, {timeout: SUBPROCESS_SHORT_TIMEOUT, cwd});
-}
-
-export function commandExitCode(args: string[], cwd?: string): number {
-  const res = spawnSync(args[0], args.slice(1), {cwd, stdio: 'ignore'});
-  return res.status ?? 1;
-}
-
-export function runClaudeSync(prompt: string, cwd?: string): {success: boolean; output: string; error?: string} {
-  try {
-    const res = spawnSync('claude', ['-p', prompt], {
-      cwd,
-      encoding: 'utf8',
-      stdio: ['ignore', 'pipe', 'pipe'],
-      timeout: SUBPROCESS_TIMEOUT,
-    });
-    
-    if (res.status === 0 && res.stdout) {
-      return {
-        success: true,
-        output: res.stdout.trim()
-      };
-    }
-    
-    const errorMessage = res.stderr || `Claude exited with code ${res.status}`;
-    return {
-      success: false,
-      output: '',
-      error: errorMessage
-    };
-  } catch (error) {
-    const errorMessage = error instanceof Error ? error.message : 'Unknown error running Claude';
-    return {
-      success: false,
-      output: '',
-      error: errorMessage
-    };
-  }
-}
-
-export function runInteractive(cmd: string, args: string[], opts: {cwd?: string} = {}): number {
-  const res = spawnSync(cmd, args, {cwd: opts.cwd, stdio: 'inherit'});
-  return res.status ?? 0;
-}
-
-export function ensureDirectory(p: string): void {
-  if (!fs.existsSync(p)) fs.mkdirSync(p, {recursive: true});
-}
-
-export function copyWithIgnore(src: string, dest: string): void {
-  if (!fs.existsSync(src)) return;
-  const stat = fs.statSync(src);
-  if (stat.isDirectory()) {
-    ensureDirectory(dest);
-    for (const entry of fs.readdirSync(src)) {
-      copyWithIgnore(path.join(src, entry), path.join(dest, entry));
-    }
-  } else if (stat.isFile()) {
-    fs.copyFileSync(src, dest);
-  }
-}
-
-export function safeRemoveDirectory(p: string): boolean {
-  try {
-    fs.rmSync(p, {recursive: true, force: true});
-    return true;
-  } catch {
-    return false;
-  }
-}
-
-export function parseGitShortstat(s: string): [number, number] {
-  if (!s) return [0, 0];
-  const added = /([0-9]+) insertion/.exec(s)?.[1] || 0;
-  const deleted = /([0-9]+) deletion/.exec(s)?.[1] || 0;
-  return [Number(added), Number(deleted)];
-}
-
-export function generateTimestamp(): string {
-  const d = new Date();
-  const pad = (n: number | string, l: number = 2): string => String(n).padStart(l, '0');
-  return (
-    `${d.getFullYear()}${pad(d.getMonth() + 1)}${pad(d.getDate())}` +
-    `-${pad(d.getHours())}${pad(d.getMinutes())}${pad(d.getSeconds())}`
-  );
-}
-
-export function findBaseBranch(repoPath: string, candidates: string[] = ['main', 'master', 'develop']): string {
-  // Try origin/candidate first
-  for (const c of candidates) {
-    const origin = `origin/${c}`;
-    const out = runCommandQuick(['git', '-C', repoPath, 'rev-parse', '--verify', origin]);
-    if (out) return origin;
-  }
-  // Then local branches
-  for (const c of candidates) {
-    const out = runCommandQuick(['git', '-C', repoPath, 'rev-parse', '--verify', c]);
-    if (out) return c;
-  }
-  // Finally origin/HEAD
-  const originHead = runCommandQuick(['git', '-C', repoPath, 'symbolic-ref', 'refs/remotes/origin/HEAD']);
-  if (originHead && !/fatal/i.test(originHead)) {
-    return originHead.trim().replace('refs/remotes/', '');
-  }
-  return '';
-}
-
-export function kebabCase(text: string): string {
-  let s = text.replace(/[^\w\s-]/g, '');
-  s = s.replace(/[_\s]+/g, '-');
-  s = s.replace(/-+/g, '-');
-  return s.toLowerCase().replace(/^-+|-+$/g, '');
-}
-
-export function truncateText(text: string, maxLength: number, suffix = '...'): string {
-  if (text.length <= maxLength) return text;
-  if (suffix.length >= maxLength) return suffix.slice(0, maxLength);
-  return text.slice(0, maxLength - suffix.length) + suffix;
-}
-
-export function formatDiffStats(added: number, deleted: number, maxLength = 10): string {
-  if (added === 0 && deleted === 0) return '-';
-  const a = added >= 1000 ? `${Math.floor(added / 1000)}k` : String(added);
-  const d = deleted >= 1000 ? `${Math.floor(deleted / 1000)}k` : String(deleted);
-  return truncateText(`+${a}/-${d}`, maxLength, '');
-}
-
-export function formatChangesStats(ahead: number, behind: number, maxLength = 10): string {
-  const parts: string[] = [];
-  if (ahead > 0) parts.push(`↑${ahead}`);
-  if (behind > 0) parts.push(`↓${behind}`);
-  const result = parts.join(' ');
-  return truncateText(result, maxLength, '');
-}
-
-export function getTerminalSize(): [number, number] {
-  try {
-    const {columns, rows} = (process.stdout as any);
-    if (columns && rows) return [columns, rows];
-  } catch {}
-  return [80, 24];
-}
-
-export function validateFeatureName(name: string): boolean {
-  if (!name || !name.trim()) return false;
-  const kebab = kebabCase(name);
-  if (!kebab || kebab.length < 2) return false;
-  if (/[<>:"|?*\\]/.test(name)) return false;
-  return true;
-}
-
-export function formatTimeAgo(timestamp: number): string {
-  if (!timestamp) return '';
-  const now = Math.floor(Date.now() / 1000);
-  let diff = Math.max(0, now - timestamp);
-  if (diff < 60) return `${diff}s`;
-  if (diff < 3600) return `${Math.floor(diff / 60)}m`;
-  if (diff < 86400) return `${Math.floor(diff / 3600)}h`;
-  if (diff < 2592000) return `${Math.floor(diff / 86400)}d`;
-  if (diff < 31536000) return `${Math.floor(diff / 2592000)}mo`;
-  return `${Math.floor(diff / 31536000)}y`;
-}
-
-// Display width helpers to handle wide emoji and CJK correctly
-function isZeroWidth(codePoint: number): boolean {
-  // Combining marks
-  if (
-    (codePoint >= 0x0300 && codePoint <= 0x036F) ||
-    (codePoint >= 0x1AB0 && codePoint <= 0x1AFF) ||
-    (codePoint >= 0x1DC0 && codePoint <= 0x1DFF) ||
-    (codePoint >= 0x20D0 && codePoint <= 0x20FF) ||
-    (codePoint >= 0xFE20 && codePoint <= 0xFE2F)
-  ) return true;
-
-  // Variation Selectors (emoji/text presentation) — zero width
-  if (codePoint >= 0xFE00 && codePoint <= 0xFE0F) return true;
-
-  // Zero Width Joiner/Non-Joiner and Zero Width Space
-  if (codePoint === 0x200D || codePoint === 0x200C || codePoint === 0x200B) return true;
-
-  return false;
-}
-
-function isWide(codePoint: number): boolean {
-  // Only count known East Asian Wide/Fullwidth and Emoji ranges as width 2.
-  // Ambiguous-width symbols (e.g., Dingbats, Misc Symbols) are treated as 1,
-  // with specific overrides for commonly wide glyphs seen in terminals.
-  const baseWide = (
-    (codePoint >= 0x1100 && codePoint <= 0x115F) || // Hangul Jamo init
-    codePoint === 0x2329 || codePoint === 0x232A ||
-    (codePoint >= 0x2E80 && codePoint <= 0xA4CF) || // CJK Radicals, Kangxi, etc.
-    (codePoint >= 0xAC00 && codePoint <= 0xD7A3) || // Hangul Syllables
-    (codePoint >= 0xF900 && codePoint <= 0xFAFF) || // CJK Compatibility Ideographs
-    (codePoint >= 0xFE10 && codePoint <= 0xFE19) || // Vertical forms
-    (codePoint >= 0xFE30 && codePoint <= 0xFE6F) || // CJK Compatibility Forms
-    (codePoint >= 0xFF00 && codePoint <= 0xFF60) || // Fullwidth forms
-    (codePoint >= 0xFFE0 && codePoint <= 0xFFE6) ||
-    (codePoint >= 0x1F300 && codePoint <= 0x1F64F) || // Emoji/pictographs
-    (codePoint >= 0x1F900 && codePoint <= 0x1F9FF) ||
-    (codePoint >= 0x1FA70 && codePoint <= 0x1FAFF)
-  );
-  if (baseWide) return true;
-  // Ambiguous symbols allowlist (treated as wide when enabled)
-  if (AMBIGUOUS_EMOJI_ARE_WIDE) {
-    // Common ambiguous symbols seen as wide in some terminals
-    if (
-      codePoint === 0x26A1 || // ⚡ HIGH VOLTAGE SIGN
-      codePoint === 0x2713 || // ✓ CHECK MARK
-      codePoint === 0x2717 || // ✗ BALLOT X
-      codePoint === 0x23F3 || // ⏳ HOURGLASS NOT DONE
-      codePoint === 0x27EB || // ⟫ MATHEMATICAL RIGHT DOUBLE ANGLE BRACKET
-      codePoint === 0x2191 || // ↑ UPWARDS ARROW
-      codePoint === 0x2193    // ↓ DOWNWARDS ARROW
-    ) return true;
-  }
-  return false;
-}
-
-export function stringDisplayWidth(str: string): number {
-  let width = 0;
-  for (const ch of str) {
-    const cp = ch.codePointAt(0)!;
-    if (cp <= 0x1F || (cp >= 0x7F && cp <= 0x9F)) continue; // control
-    if (isZeroWidth(cp)) continue;
-    width += isWide(cp) ? 2 : 1;
-  }
-  return width;
-}
-
-export function truncateDisplay(str: string, targetWidth: number): string {
-  let width = 0;
-  let out = '';
-  for (const ch of str) {
-    const cp = ch.codePointAt(0)!;
-    const w = isZeroWidth(cp) ? 0 : (isWide(cp) ? 2 : 1);
-    if (width + w > targetWidth) break;
-    out += ch;
-    width += w;
-  }
-  return out;
-}
-
-export function padEndDisplay(str: string, targetWidth: number): string {
-  const w = stringDisplayWidth(str);
-  if (w >= targetWidth) return str;
-  return str + ' '.repeat(targetWidth - w);
-}
-
-export function padStartDisplay(str: string, targetWidth: number): string {
-  const w = stringDisplayWidth(str);
-  if (w >= targetWidth) return str;
-  return ' '.repeat(targetWidth - w) + str;
-}
-
-export function fitDisplay(str: string, targetWidth: number): string {
-  const t = truncateDisplay(str, targetWidth);
-  return padEndDisplay(t, targetWidth);
-}
-=======
 // Re-export all utilities from organized modules for backwards compatibility
-export * from './shared/utils/index.js';
->>>>>>> 335e6e7b
+export * from './shared/utils/index.js';