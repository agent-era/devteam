--- conflicted
+++ resolved
@@ -31,13 +31,8 @@
 export class PRStatusCacheService {
   private cacheFilePath: string;
   private cache: CacheData;
-<<<<<<< HEAD
-  private readonly CACHE_DIR = path.join(os.homedir(), '.cache', 'coding-agent-team');
-  private static MEMORY_CACHE: CacheData = {};
-=======
   private readonly DEFAULT_CACHE_DIR = path.join(os.homedir(), '.cache', 'coding-agent-team');
   private readonly FALLBACK_CACHE_DIR = path.join(process.cwd(), '.devteam', 'cache');
->>>>>>> 0e73542c
 
   constructor() {
     this.cacheFilePath = path.join(this.DEFAULT_CACHE_DIR, 'pr-cache.json');
@@ -338,11 +333,6 @@
       if (fs.existsSync(this.cacheFilePath)) {
         const content = fs.readFileSync(this.cacheFilePath, 'utf8');
         this.cache = JSON.parse(content);
-<<<<<<< HEAD
-      } else if (Object.keys(PRStatusCacheService.MEMORY_CACHE).length > 0) {
-        // Fallback to in-memory cache when file not present
-        this.cache = {...PRStatusCacheService.MEMORY_CACHE};
-=======
         return;
       }
 
@@ -354,11 +344,10 @@
         // Switch to fallback for subsequent writes
         this.cacheFilePath = fallbackPath;
         return;
->>>>>>> 0e73542c
       }
     } catch (error) {
       // Silent failure - start with empty cache
-      this.cache = {...PRStatusCacheService.MEMORY_CACHE};
+      this.cache = {};
     }
   }
 
@@ -369,14 +358,8 @@
         fs.mkdirSync(this.DEFAULT_CACHE_DIR, {recursive: true});
       }
 
-      // Keep an in-memory copy to support test environments without filesystem persistence
-      PRStatusCacheService.MEMORY_CACHE = {...this.cache};
       fs.writeFileSync(this.cacheFilePath, JSON.stringify(this.cache, null, 2), 'utf8');
     } catch (error) {
-<<<<<<< HEAD
-      // Silent failure - cache continues to work in memory
-      PRStatusCacheService.MEMORY_CACHE = {...this.cache};
-=======
       // Attempt to write to fallback project-local cache directory
       try {
         if (!fs.existsSync(this.FALLBACK_CACHE_DIR)) {
@@ -388,7 +371,6 @@
       } catch {
         // Silent failure - cache continues to work in memory
       }
->>>>>>> 0e73542c
     }
   }
 }