<<<<<<< HEAD
import {commandExitCode, runCommandQuick, runCommandQuickAsync, runCommand, runInteractive} from '../utils.js';
import {SESSION_PREFIX, CLAUDE_PATTERNS} from '../constants.js';
=======
import {commandExitCode, runCommandQuick, runCommandQuickAsync, runCommand, runInteractive, getCleanEnvironment} from '../utils.js';
import {SESSION_PREFIX, CLAUDE_PATTERNS, AI_TOOLS} from '../constants.js';
>>>>>>> e9622021
import {logDebug} from '../shared/utils/logger.js';
import {Timer} from '../shared/utils/timing.js';
import {AIStatus, AITool} from '../models.js';
import {AIToolService} from './AIToolService.js';


export class TmuxService {
<<<<<<< HEAD
  private aiToolService: AIToolService;

  constructor(aiToolService?: AIToolService) {
    this.aiToolService = aiToolService || new AIToolService();
  }

=======
  // Clean environment for tmux commands to avoid nvm conflicts
  private _tmuxEnv: NodeJS.ProcessEnv | null = null;
  
  private get tmuxEnv(): NodeJS.ProcessEnv {
    if (!this._tmuxEnv) {
      this._tmuxEnv = getCleanEnvironment();
    }
    return this._tmuxEnv;
  }
>>>>>>> e9622021
  sessionName(project: string, feature: string): string {
    return `${SESSION_PREFIX}${project}-${feature}`;
  }

  shellSessionName(project: string, feature: string): string {
    return `${this.sessionName(project, feature)}-shell`;
  }

  runSessionName(project: string, feature: string): string {
    return `${this.sessionName(project, feature)}-run`;
  }

  hasSession(session: string): boolean {
    const code = commandExitCode(['tmux', 'has-session', '-t', `=${session}`], undefined, this.tmuxEnv);
    return code === 0;
  }

  async listSessions(): Promise<string[]> {
    const output = await runCommandQuickAsync(['tmux', 'list-sessions', '-F', '#S'], undefined, this.tmuxEnv);
    if (!output) return [];
    
    const sessions = output.split('\n').filter(Boolean);
    return sessions;
  }

  async capturePane(session: string): Promise<string> {
    const target = await this.findAIPaneTarget(session) || `${session}:0.0`;
    const output = await runCommandQuickAsync(['tmux', 'capture-pane', '-p', '-t', target, '-S', '-50'], undefined, this.tmuxEnv);
    
    return output || '';
  }

  async getAIStatus(session: string): Promise<{tool: AITool, status: AIStatus}> {
    const text = await this.capturePane(session);
    if (!text) return {tool: 'none', status: 'not_running'};
    
    // Detect which AI tool is running based on pane process
    const toolsMap = await this.aiToolService.detectAllSessionAITools();
    const aiTool = toolsMap.get(session) || 'none';
    if (aiTool === 'none') return {tool: 'none', status: 'not_running'};
    
    // Get status based on the detected tool's patterns
    const status = this.aiToolService.getStatusForTool(text, aiTool);
    return {tool: aiTool, status};
  }


  killSession(session: string): string {
    return runCommandQuick(['tmux', 'kill-session', '-t', session], undefined, this.tmuxEnv);
  }

  createSession(sessionName: string, cwd: string, autoExit: boolean = false): void {
    runCommand(['tmux', 'new-session', '-ds', sessionName, '-c', cwd], { env: this.tmuxEnv });
    if (autoExit) {
      this.setSessionOption(sessionName, 'remain-on-exit', 'off');
    }
  }

  createSessionWithCommand(sessionName: string, cwd: string, command: string, autoExit: boolean = true): void {
    const shell = process.env.SHELL || '/bin/bash';
    runCommand(['tmux', 'new-session', '-ds', sessionName, '-c', cwd, command || shell], { env: this.tmuxEnv });
    if (autoExit) {
      this.setSessionOption(sessionName, 'remain-on-exit', 'off');
    }
  }

  /**
   * Send text input to a tmux session
   * @param session Session name
   * @param text Text to send
   * @param options Options for handling newlines and completion
   */
  sendText(session: string, text: string, options: {
    addNewline?: boolean;
    executeCommand?: boolean;
  } = {}): void {
    const { addNewline = false, executeCommand = false } = options;
    
    if (executeCommand) {
      // Send as command and execute with Enter
      runCommand(['tmux', 'send-keys', '-t', `${session}:0.0`, text, 'C-m'], { env: this.tmuxEnv });
    } else if (addNewline) {
      // Send text with newline character
      runCommand(['tmux', 'send-keys', '-t', `${session}:0.0`, text + '\n'], { env: this.tmuxEnv });
    } else {
      // Send text as-is
      runCommand(['tmux', 'send-keys', '-t', `${session}:0.0`, text], { env: this.tmuxEnv });
    }
  }

  /**
   * Send multiple lines of text, useful for multi-line input
   * @param session Session name
   * @param lines Array of text lines
   * @param options Options for handling each line
   */
  sendMultilineText(session: string, lines: string[], options: {
    endWithAltEnter?: boolean;
    endWithExecute?: boolean;
  } = {}): void {
    const { endWithAltEnter = false, endWithExecute = false } = options;
    
    lines.forEach((line) => {
      this.sendText(session, line);
      if (endWithAltEnter) {
        // Use Alt+Enter for multi-line input (like Claude input)
        runCommand(['tmux', 'send-keys', '-t', `${session}:0.0`, 'Escape', 'Enter'], { env: this.tmuxEnv });
      }
    });
    
    if (endWithExecute) {
      // Final execute command
      runCommand(['tmux', 'send-keys', '-t', `${session}:0.0`, 'C-m'], { env: this.tmuxEnv });
    }
  }

  /**
   * Send special key combinations
   * @param session Session name
   * @param keys Key combination (e.g., 'Escape', 'Enter', 'C-m')
   */
  sendSpecialKeys(session: string, ...keys: string[]): void {
    runCommand(['tmux', 'send-keys', '-t', `${session}:0.0`, ...keys], { env: this.tmuxEnv });
  }

  attachSessionInteractive(sessionName: string): void {
    runInteractive('tmux', ['attach-session', '-t', sessionName]);
  }

  setOption(option: string, value: string): void {
    runCommand(['tmux', 'set-option', '-g', option, value], { env: this.tmuxEnv });
  }

  setSessionOption(session: string, option: string, value: string): void {
    runCommand(['tmux', 'set-option', '-t', session, option, value], { env: this.tmuxEnv });
  }

  async listPanes(session: string): Promise<string> {
    return await runCommandQuickAsync(['tmux', 'list-panes', '-t', `=${session}`, '-F', '#{window_index}.#{pane_index} #{pane_current_command}'], undefined, this.tmuxEnv) || '';
  }

  async cleanupOrphanedSessions(validWorktrees: string[]): Promise<void> {
    const sessions = await this.listSessions();
    const devSessions = sessions.filter((s) => s.startsWith(SESSION_PREFIX));
    
    for (const session of devSessions) {
      if (this.shouldPreservSession(session, validWorktrees)) continue;
      this.killSession(session);
    }
  }

  // Private helper methods
  private async findAIPaneTarget(session: string): Promise<string | null> {
    const panes = await this.listPanes(session);
    if (!panes) return `${session}:0.0`;
    
    const lines = panes.split('\n').filter(Boolean);
    
    // Look for AI tool processes
    for (const line of lines) {
      const [idx, ...rest] = line.split(' ');
      const command = rest.join(' ').toLowerCase();
      if (this.aiToolService.isAIPaneCommand(command)) {
        return `${session}:${idx}`;
      }
    }
    
    // Fallback to first pane
    const firstIdx = lines[0]?.split(' ')[0] || '0.0';
    return `${session}:${firstIdx}`;
  }

<<<<<<< HEAD
=======
  private detectAITool(command: string): AITool {
    for (const [tool, config] of Object.entries(AI_TOOLS)) {
      if (config.processPatterns.some(pattern => command.includes(pattern))) {
        return tool as AITool;
      }
    }
    return 'none';
  }

  // Cache for batch detection results
  private aiToolsCache: Map<string, AITool> | null = null;
  private aiToolsCacheTime: number = 0;
  private readonly CACHE_DURATION = 2000; // 2 seconds cache

  private async detectAllSessionAITools(): Promise<Map<string, AITool>> {
    // Return cached results if fresh
    if (this.aiToolsCache && Date.now() - this.aiToolsCacheTime < this.CACHE_DURATION) {
      return this.aiToolsCache;
    }

    const toolsMap = new Map<string, AITool>();
    
    // Get all sessions with their PIDs in one command
    const output = await runCommandQuickAsync(['tmux', 'list-panes', '-a', '-F', '#{session_name}:#{pane_pid}'], undefined, this.tmuxEnv);
    if (!output) {
      this.aiToolsCache = toolsMap;
      this.aiToolsCacheTime = Date.now();
      return toolsMap;
    }
    
    // Parse session:pid pairs
    const sessionPids: Array<{session: string, pid: string}> = [];
    const lines = output.split('\n').filter(Boolean);
    for (const line of lines) {
      const [session, pid] = line.split(':');
      if (session && pid) {
        // Only process our dev- sessions
        if (session.startsWith(SESSION_PREFIX)) {
          sessionPids.push({session, pid});
        }
      }
    }
    
    // Batch get all process args with a single ps command
    if (sessionPids.length > 0) {
      const pids = sessionPids.map(sp => sp.pid).join(',');
      const psOutput = await runCommandQuickAsync(['ps', '-p', pids, '-o', 'pid=', '-o', 'args=']);
      
      if (psOutput) {
        const psLines = psOutput.split('\n').filter(Boolean);
        for (const psLine of psLines) {
          const match = psLine.match(/^\s*(\d+)\s+(.+)$/);
          if (match) {
            const [, pid, args] = match;
            const argsLower = args.toLowerCase();
            
            // Find which session this PID belongs to
            const sessionInfo = sessionPids.find(sp => sp.pid === pid);
            if (sessionInfo) {
              // Detect tool from args
              let tool: AITool = 'none';
              if (argsLower.includes('/claude') || argsLower.includes('claude')) {
                tool = 'claude';
              } else if (argsLower.includes('/codex') || argsLower.includes('codex')) {
                tool = 'codex';
              } else if (argsLower.includes('/gemini') || argsLower.includes('gemini')) {
                tool = 'gemini';
              }
              
              toolsMap.set(sessionInfo.session, tool);
            }
          }
        }
      }
    }
    
    // Cache the results
    this.aiToolsCache = toolsMap;
    this.aiToolsCacheTime = Date.now();
    
    return toolsMap;
  }

  private async detectSessionAITool(session: string): Promise<AITool> {
    // Get the PID of the first pane to check full process command
    const pidOutput = await runCommandQuickAsync(['tmux', 'list-panes', '-F', '#{pane_pid}', '-t', `${session}:0`], undefined, this.tmuxEnv);
    const pid = pidOutput?.trim();
    
    if (pid) {
      // Get full command line arguments
      const processArgs = await runCommandQuickAsync(['ps', '-p', pid, '-o', 'args=']);
      if (processArgs) {
        const argsLower = processArgs.toLowerCase();
        
        // Check for tool names in the full command path/args
        if (argsLower.includes('/claude') || argsLower.includes('claude')) {
          return 'claude';
        }
        if (argsLower.includes('/codex') || argsLower.includes('codex')) {
          return 'codex';
        }
        if (argsLower.includes('/gemini') || argsLower.includes('gemini')) {
          return 'gemini';
        }
      }
    }
    
    // Fallback to original detection method if ps command fails
    const panes = await this.listPanes(session);
    if (!panes) return 'none';
    
    const lines = panes.split('\n').filter(Boolean);
    for (const line of lines) {
      const [, ...rest] = line.split(' ');
      const command = rest.join(' ').toLowerCase();
      
      // First try direct process name detection for non-node processes
      const tool = this.detectAITool(command);
      if (tool !== 'none' && command !== 'node') return tool;
      
      // For node processes, check pane content for tool-specific patterns as last resort
      if (command === 'node') {
        const paneContent = await this.capturePane(session);
        
        // Check for Gemini patterns first (more specific)
        if (paneContent.includes('gemini-2.5-pro') || paneContent.includes('│ >')) {
          return 'gemini';
        }
        
        // Then check for Codex patterns
        if (paneContent.includes('▌') || paneContent.includes('⏎ send')) {
          return 'codex';
        }
      }
    }
    
    return 'none';
  }

  private getStatusForTool(text: string, tool: AITool): AIStatus {
    if (tool === 'none') return 'not_running';
    
    const toolConfig = AI_TOOLS[tool];
    const patterns = toolConfig.statusPatterns;
    
    // Check in priority order: working → waiting → idle (default)
    // We check working first because it's more specific (contains "esc to interrupt/cancel")
    
    // 1. Check for working state first (most specific)
    if (this.isWorking(text, patterns.working)) {
      return 'working';
    }
    
    // 2. Check for waiting states
    if (tool === 'gemini' && text.toLowerCase().includes('waiting for user')) {
      return 'waiting';
    }
    if (tool === 'codex') {
      // Codex is waiting if it does NOT have "⏎ send" (when not working)
      // This means it's waiting for user response to a question
      if (!text.includes('⏎ send')) {
        return 'waiting';
      }
    }
    if (tool === 'claude' && this.isWaiting(text, patterns.waiting_numbered)) {
      return 'waiting';
    }
    
    // 3. Default to idle (don't check patterns, just assume idle if not waiting/working)
    return 'idle';
  }

  // Generic status detection methods
  private isWorking(text: string, pattern: string): boolean {
    const lowerText = text.toLowerCase();
    return lowerText.includes(pattern.toLowerCase());
  }

  private isWaiting(text: string, patterns: readonly [string, string]): boolean {
    const [promptSymbol, pattern] = patterns;
    return text.includes(promptSymbol) && new RegExp(pattern, 'm').test(text);
  }

  private isIdle(text: string, patterns: readonly [string, string]): boolean {
    const [promptStart, promptEnd] = patterns;
    const standardIdle = text.includes(promptStart) && text.trim().endsWith(promptEnd);
    
    if (standardIdle) return true;
    
    // Check alternative idle markers
    try {
      const {ALT_IDLE_MARKERS} = require('../constants.js');
      if (ALT_IDLE_MARKERS && ALT_IDLE_MARKERS.some((re: RegExp) => re.test(text))) {
        return true;
      }
    } catch {}
    
    return false;
  }

  // Backward compatibility - keep old methods but use new logic
  private isClaudeProcess(command: string): boolean {
    return this.detectAITool(command) === 'claude';
  }

  private isClaudeWorking(text: string): boolean {
    return this.isWorking(text, CLAUDE_PATTERNS.working);
  }

  private isClaudeWaiting(text: string): boolean {
    return this.isWaiting(text, CLAUDE_PATTERNS.waiting_numbered);
  }

  private isClaudeIdle(text: string): boolean {
    return this.isIdle(text, CLAUDE_PATTERNS.idle_prompt);
  }
>>>>>>> e9622021

  private shouldPreservSession(session: string, validWorktrees: string[]): boolean {
    const suffix = session.slice(SESSION_PREFIX.length);
    
    // Always preserve shell sessions
    if (suffix.endsWith('-shell')) return true;
    
    // Check if there's a matching worktree
    return validWorktrees.some((wt) => wt.includes(suffix));
  }
}<|MERGE_RESOLUTION|>--- conflicted
+++ resolved
@@ -1,10 +1,5 @@
-<<<<<<< HEAD
-import {commandExitCode, runCommandQuick, runCommandQuickAsync, runCommand, runInteractive} from '../utils.js';
-import {SESSION_PREFIX, CLAUDE_PATTERNS} from '../constants.js';
-=======
 import {commandExitCode, runCommandQuick, runCommandQuickAsync, runCommand, runInteractive, getCleanEnvironment} from '../utils.js';
-import {SESSION_PREFIX, CLAUDE_PATTERNS, AI_TOOLS} from '../constants.js';
->>>>>>> e9622021
+import {SESSION_PREFIX} from '../constants.js';
 import {logDebug} from '../shared/utils/logger.js';
 import {Timer} from '../shared/utils/timing.js';
 import {AIStatus, AITool} from '../models.js';
@@ -12,24 +7,20 @@
 
 
 export class TmuxService {
-<<<<<<< HEAD
   private aiToolService: AIToolService;
+  // Clean environment for tmux commands to avoid nvm conflicts
+  private _tmuxEnv: NodeJS.ProcessEnv | null = null;
 
   constructor(aiToolService?: AIToolService) {
     this.aiToolService = aiToolService || new AIToolService();
   }
 
-=======
-  // Clean environment for tmux commands to avoid nvm conflicts
-  private _tmuxEnv: NodeJS.ProcessEnv | null = null;
-  
   private get tmuxEnv(): NodeJS.ProcessEnv {
     if (!this._tmuxEnv) {
       this._tmuxEnv = getCleanEnvironment();
     }
     return this._tmuxEnv;
   }
->>>>>>> e9622021
   sessionName(project: string, feature: string): string {
     return `${SESSION_PREFIX}${project}-${feature}`;
   }
@@ -202,225 +193,6 @@
     return `${session}:${firstIdx}`;
   }
 
-<<<<<<< HEAD
-=======
-  private detectAITool(command: string): AITool {
-    for (const [tool, config] of Object.entries(AI_TOOLS)) {
-      if (config.processPatterns.some(pattern => command.includes(pattern))) {
-        return tool as AITool;
-      }
-    }
-    return 'none';
-  }
-
-  // Cache for batch detection results
-  private aiToolsCache: Map<string, AITool> | null = null;
-  private aiToolsCacheTime: number = 0;
-  private readonly CACHE_DURATION = 2000; // 2 seconds cache
-
-  private async detectAllSessionAITools(): Promise<Map<string, AITool>> {
-    // Return cached results if fresh
-    if (this.aiToolsCache && Date.now() - this.aiToolsCacheTime < this.CACHE_DURATION) {
-      return this.aiToolsCache;
-    }
-
-    const toolsMap = new Map<string, AITool>();
-    
-    // Get all sessions with their PIDs in one command
-    const output = await runCommandQuickAsync(['tmux', 'list-panes', '-a', '-F', '#{session_name}:#{pane_pid}'], undefined, this.tmuxEnv);
-    if (!output) {
-      this.aiToolsCache = toolsMap;
-      this.aiToolsCacheTime = Date.now();
-      return toolsMap;
-    }
-    
-    // Parse session:pid pairs
-    const sessionPids: Array<{session: string, pid: string}> = [];
-    const lines = output.split('\n').filter(Boolean);
-    for (const line of lines) {
-      const [session, pid] = line.split(':');
-      if (session && pid) {
-        // Only process our dev- sessions
-        if (session.startsWith(SESSION_PREFIX)) {
-          sessionPids.push({session, pid});
-        }
-      }
-    }
-    
-    // Batch get all process args with a single ps command
-    if (sessionPids.length > 0) {
-      const pids = sessionPids.map(sp => sp.pid).join(',');
-      const psOutput = await runCommandQuickAsync(['ps', '-p', pids, '-o', 'pid=', '-o', 'args=']);
-      
-      if (psOutput) {
-        const psLines = psOutput.split('\n').filter(Boolean);
-        for (const psLine of psLines) {
-          const match = psLine.match(/^\s*(\d+)\s+(.+)$/);
-          if (match) {
-            const [, pid, args] = match;
-            const argsLower = args.toLowerCase();
-            
-            // Find which session this PID belongs to
-            const sessionInfo = sessionPids.find(sp => sp.pid === pid);
-            if (sessionInfo) {
-              // Detect tool from args
-              let tool: AITool = 'none';
-              if (argsLower.includes('/claude') || argsLower.includes('claude')) {
-                tool = 'claude';
-              } else if (argsLower.includes('/codex') || argsLower.includes('codex')) {
-                tool = 'codex';
-              } else if (argsLower.includes('/gemini') || argsLower.includes('gemini')) {
-                tool = 'gemini';
-              }
-              
-              toolsMap.set(sessionInfo.session, tool);
-            }
-          }
-        }
-      }
-    }
-    
-    // Cache the results
-    this.aiToolsCache = toolsMap;
-    this.aiToolsCacheTime = Date.now();
-    
-    return toolsMap;
-  }
-
-  private async detectSessionAITool(session: string): Promise<AITool> {
-    // Get the PID of the first pane to check full process command
-    const pidOutput = await runCommandQuickAsync(['tmux', 'list-panes', '-F', '#{pane_pid}', '-t', `${session}:0`], undefined, this.tmuxEnv);
-    const pid = pidOutput?.trim();
-    
-    if (pid) {
-      // Get full command line arguments
-      const processArgs = await runCommandQuickAsync(['ps', '-p', pid, '-o', 'args=']);
-      if (processArgs) {
-        const argsLower = processArgs.toLowerCase();
-        
-        // Check for tool names in the full command path/args
-        if (argsLower.includes('/claude') || argsLower.includes('claude')) {
-          return 'claude';
-        }
-        if (argsLower.includes('/codex') || argsLower.includes('codex')) {
-          return 'codex';
-        }
-        if (argsLower.includes('/gemini') || argsLower.includes('gemini')) {
-          return 'gemini';
-        }
-      }
-    }
-    
-    // Fallback to original detection method if ps command fails
-    const panes = await this.listPanes(session);
-    if (!panes) return 'none';
-    
-    const lines = panes.split('\n').filter(Boolean);
-    for (const line of lines) {
-      const [, ...rest] = line.split(' ');
-      const command = rest.join(' ').toLowerCase();
-      
-      // First try direct process name detection for non-node processes
-      const tool = this.detectAITool(command);
-      if (tool !== 'none' && command !== 'node') return tool;
-      
-      // For node processes, check pane content for tool-specific patterns as last resort
-      if (command === 'node') {
-        const paneContent = await this.capturePane(session);
-        
-        // Check for Gemini patterns first (more specific)
-        if (paneContent.includes('gemini-2.5-pro') || paneContent.includes('│ >')) {
-          return 'gemini';
-        }
-        
-        // Then check for Codex patterns
-        if (paneContent.includes('▌') || paneContent.includes('⏎ send')) {
-          return 'codex';
-        }
-      }
-    }
-    
-    return 'none';
-  }
-
-  private getStatusForTool(text: string, tool: AITool): AIStatus {
-    if (tool === 'none') return 'not_running';
-    
-    const toolConfig = AI_TOOLS[tool];
-    const patterns = toolConfig.statusPatterns;
-    
-    // Check in priority order: working → waiting → idle (default)
-    // We check working first because it's more specific (contains "esc to interrupt/cancel")
-    
-    // 1. Check for working state first (most specific)
-    if (this.isWorking(text, patterns.working)) {
-      return 'working';
-    }
-    
-    // 2. Check for waiting states
-    if (tool === 'gemini' && text.toLowerCase().includes('waiting for user')) {
-      return 'waiting';
-    }
-    if (tool === 'codex') {
-      // Codex is waiting if it does NOT have "⏎ send" (when not working)
-      // This means it's waiting for user response to a question
-      if (!text.includes('⏎ send')) {
-        return 'waiting';
-      }
-    }
-    if (tool === 'claude' && this.isWaiting(text, patterns.waiting_numbered)) {
-      return 'waiting';
-    }
-    
-    // 3. Default to idle (don't check patterns, just assume idle if not waiting/working)
-    return 'idle';
-  }
-
-  // Generic status detection methods
-  private isWorking(text: string, pattern: string): boolean {
-    const lowerText = text.toLowerCase();
-    return lowerText.includes(pattern.toLowerCase());
-  }
-
-  private isWaiting(text: string, patterns: readonly [string, string]): boolean {
-    const [promptSymbol, pattern] = patterns;
-    return text.includes(promptSymbol) && new RegExp(pattern, 'm').test(text);
-  }
-
-  private isIdle(text: string, patterns: readonly [string, string]): boolean {
-    const [promptStart, promptEnd] = patterns;
-    const standardIdle = text.includes(promptStart) && text.trim().endsWith(promptEnd);
-    
-    if (standardIdle) return true;
-    
-    // Check alternative idle markers
-    try {
-      const {ALT_IDLE_MARKERS} = require('../constants.js');
-      if (ALT_IDLE_MARKERS && ALT_IDLE_MARKERS.some((re: RegExp) => re.test(text))) {
-        return true;
-      }
-    } catch {}
-    
-    return false;
-  }
-
-  // Backward compatibility - keep old methods but use new logic
-  private isClaudeProcess(command: string): boolean {
-    return this.detectAITool(command) === 'claude';
-  }
-
-  private isClaudeWorking(text: string): boolean {
-    return this.isWorking(text, CLAUDE_PATTERNS.working);
-  }
-
-  private isClaudeWaiting(text: string): boolean {
-    return this.isWaiting(text, CLAUDE_PATTERNS.waiting_numbered);
-  }
-
-  private isClaudeIdle(text: string): boolean {
-    return this.isIdle(text, CLAUDE_PATTERNS.idle_prompt);
-  }
->>>>>>> e9622021
 
   private shouldPreservSession(session: string, validWorktrees: string[]): boolean {
     const suffix = session.slice(SESSION_PREFIX.length);
