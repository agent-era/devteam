--- conflicted
+++ resolved
@@ -1,23 +1,13 @@
 import React, {createContext, useContext, useState, useCallback, useEffect, ReactNode, useMemo} from 'react';
 import path from 'node:path';
-<<<<<<< HEAD
-import fs from 'node:fs';
-import {WorktreeInfo, GitStatus, SessionInfo, ProjectInfo, PRStatus, MemorySeverity} from '../models.js';
+import {WorktreeInfo, GitStatus, SessionInfo, ProjectInfo} from '../models.js';
 import {GitService} from '../services/GitService.js';
 import {TmuxService} from '../services/TmuxService.js';
 import {MemoryMonitorService, MemoryStatus} from '../services/MemoryMonitorService.js';
+import {mapLimit} from '../shared/utils/concurrency.js';
 import {
   CACHE_DURATION,
-  AI_STATUS_REFRESH_DURATION,
-  DIFF_STATUS_REFRESH_DURATION,
   MEMORY_REFRESH_DURATION,
-=======
-import {WorktreeInfo, GitStatus, SessionInfo, ProjectInfo} from '../models.js';
-import {GitService} from '../services/GitService.js';
-import {TmuxService} from '../services/TmuxService.js';
-import {mapLimit} from '../shared/utils/concurrency.js';
-import {
->>>>>>> 22dd10ee
   DIR_BRANCHES_SUFFIX,
   DIR_ARCHIVED_SUFFIX,
   ARCHIVE_PREFIX,
@@ -126,16 +116,13 @@
     if (tmuxServiceOverride) return tmuxServiceOverride;
     return new TmuxService();
   }, [tmuxServiceOverride]);
-<<<<<<< HEAD
   const memoryMonitorService: MemoryMonitorService = useMemo(() => {
     if (memoryMonitorServiceOverride) return memoryMonitorServiceOverride;
     return new MemoryMonitorService();
   }, [memoryMonitorServiceOverride]);
-=======
   const refreshingVisibleRef = React.useRef(false);
   const lastSessionsRef = React.useRef<string[] | null>(null);
   const lastSessionsAtRef = React.useRef<number>(0);
->>>>>>> 22dd10ee
   // Filesystem operations are routed through GitService methods (see CLAUDE.md)
 
   // Cache available AI tools on startup
@@ -344,27 +331,6 @@
     }
   }, [worktrees, gitService, tmuxService, getPRStatus, refreshPRForWorktree]);
 
-<<<<<<< HEAD
-  const refreshPRSelective = useCallback(async () => {
-    if (!refreshPRStatus) return;
-    
-    try {
-      // Refresh PR status for visible worktrees only
-      await refreshPRStatus(worktrees, true);
-      
-      // Update worktrees with fresh PR data
-      const updatedWorktrees = worktrees.map(wt => new WorktreeInfo({
-        ...wt,
-        pr: getPRStatus(wt.path)
-      }));
-      
-      setWorktrees(updatedWorktrees);
-      
-    } catch (error) {
-      console.error('Failed to refresh PR status:', error);
-    }
-  }, [worktrees, refreshPRStatus, getPRStatus]);
-
   const refreshMemoryStatus = useCallback(async () => {
     try {
       const status = await memoryMonitorService.getMemoryStatus();
@@ -373,9 +339,7 @@
       console.error('Failed to refresh memory status:', error);
     }
   }, [memoryMonitorService]);
-
-=======
->>>>>>> 22dd10ee
+  
   // Operations
   const createFeature = useCallback(async (projectName: string, featureName: string): Promise<WorktreeInfo | null> => {
     setLoading(true);
@@ -783,13 +747,12 @@
     tmuxService.setOption('display-time', String(TMUX_DISPLAY_TIME));
   }, [tmuxService]);
 
-<<<<<<< HEAD
   // Auto-refresh intervals
   // Regular cache-based refresh cycle
   useEffect(() => {
     const shouldRefresh = Date.now() - lastRefreshed > CACHE_DURATION;
     if (shouldRefresh) {
-      refresh().catch(error => {
+      refresh('none').catch(error => {
         console.error('Auto-refresh failed:', error);
       });
     }
@@ -802,21 +765,7 @@
     });
   }, [refreshMemoryStatus]);
 
-  useEffect(() => {
-    const interval = setInterval(() => {
-      // Skip AI status refresh if any dialog is focused to avoid interrupting typing
-      if (!isAnyDialogFocused) {
-        refreshSelected().catch(error => {
-          console.error('Selected refresh failed:', error);
-        });
-      }
-    }, AI_STATUS_REFRESH_DURATION);
-    return () => clearInterval(interval);
-  }, [refreshSelected, isAnyDialogFocused]);
-
-=======
   // Slow discovery: rebuild worktree list every 60s (or when actions change structure)
->>>>>>> 22dd10ee
   useEffect(() => {
     const interval = setInterval(() => {
       if (!isAnyDialogFocused) {
