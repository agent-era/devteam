import os from 'node:os';
import path from 'node:path';

export const SESSION_PREFIX = 'dev-';
export const DIR_BRANCHES_SUFFIX = '-branches';
export const DIR_ARCHIVED_SUFFIX = '-archived';
export const ARCHIVE_PREFIX = 'archived-';

export const BASE_BRANCH_CANDIDATES = ['main', 'master', 'develop'];

export const CACHE_DURATION = 30_000; // 30s full refresh
export const AI_STATUS_REFRESH_DURATION = 2_000; // 2s AI status refresh
export const DIFF_STATUS_REFRESH_DURATION = 2_000; // 2s diff status refresh
export const GIT_REFRESH_DURATION = 5_000; // 5s git refresh
export const PR_REFRESH_DURATION = 30_000; // 30s PR status refresh (non-merged only)

export const ENV_FILE = '.env.local';
export const CLAUDE_SETTINGS_FILE = path.join('.claude', 'settings.local.json');
export const CLAUDE_CONFIG_PATTERNS = ['CLAUDE.md', '.claude*', 'claude.config*'];
export const RUN_CONFIG_FILE = 'run-session.config.json';

// UI constants (kept for parity; Ink layout differs)
export const UI_MIN_WIDTH = 50;
export const UI_MAX_WIDTH = 100;
export const DIALOG_DEFAULT_WIDTH = 40;
export const DIALOG_DEFAULT_HEIGHT = 15;

export const COL_NUMBER_WIDTH = 4;
export const COL_PROJECT_FEATURE_WIDTH = 25;
export const COL_AI_WIDTH = 3;
export const COL_DIFF_WIDTH = 10;
export const COL_CHANGES_WIDTH = 8;
export const COL_PR_WIDTH = 15;

export const COL_PROJECT_FEATURE_WIDTH_ARCHIVED = 50;
export const COL_ARCHIVED_WIDTH = 10;

export const COL_NUMBER_POS = 0;
export const COL_PROJECT_FEATURE_POS = 4;
export const COL_AI_POS = 30;
export const COL_DIFF_POS = 36;
export const COL_CHANGES_POS = 47;
export const COL_PR_POS = 58;
export const COL_ARCHIVED_POS = 55;

// Symbols
export const SYMBOL_NO_SESSION = '○';
export const SYMBOL_IDLE = '✓';
export const SYMBOL_WORKING = '⚡';
export const SYMBOL_WAITING = '❓';
export const SYMBOL_FAILED = '✗';
export const SYMBOL_ARCHIVED = '📦';
export const SYMBOL_MERGED = '⟫';
export const SYMBOL_PENDING = '⏳';
export const SYMBOL_THINKING = '🤔';

export const GIT_AHEAD = '↑';
export const GIT_BEHIND = '↓';

// Prefer ASCII-safe symbols to avoid wcwidth drift
export const USE_EMOJI_SYMBOLS = false;
// Some terminals render "ambiguous" symbols (e.g., ⚡) at width 2.
// When true, wcwidth treats a small allowlist of such symbols as wide.
export const AMBIGUOUS_EMOJI_ARE_WIDE = true;
export const ASCII_SYMBOLS = {
  NO_SESSION: 'o',
  IDLE: '✓',
  WORKING: '*',
  WAITING: '?',
  THINKING: '~',
  FAILED: 'x',
  MERGED: '>>',
  PENDING: '~',
};

// AI tool configurations with detection patterns
export const AI_TOOLS = {
  claude: {
    name: 'Claude',
    command: 'claude',
    processPatterns: ['claude'],
    statusPatterns: {
      working: 'esc to interrupt',
      waiting_numbered: ['❯', String.raw`\d+\.\s+\w+`],
      idle_prompt: ['│ >', '│']
    }
  },
  codex: {
    name: 'OpenAI Codex',
    command: 'codex',
    processPatterns: ['codex', 'openai'],
    statusPatterns: {
      working: 'generating',
      waiting_numbered: ['>', String.raw`\d+\.`],
      idle_prompt: ['>>>', '']
    }
  },
  gemini: {
    name: 'Gemini',
    command: 'gemini',
    processPatterns: ['gemini', 'bard'],
    statusPatterns: {
      working: 'thinking',
      waiting_numbered: ['gemini>', String.raw`\d+:`],
      idle_prompt: ['gemini>', '']
    }
  }
} as const;

// Claude status patterns (Python parity) - kept for backward compatibility
export const CLAUDE_PATTERNS = {
  working: 'esc to interrupt',
  waiting_numbered: ['❯', String.raw`\d+\.\s+\w+`],
  idle_prompt: ['│ >', '│']
} as const;

// Additional idle markers for other CLIs (e.g., GPT Codex)
export const ALT_IDLE_MARKERS: RegExp[] = [
  /Ctrl\+J\s+newline/i,
  /Ctrl\+C\s+quit/i,
  /tokens\s+used/i,
  /context\s+left/i,
  /▌/, // block cursor line
];

// Process timeouts (ms)
export const SUBPROCESS_TIMEOUT = 30_000;
export const SUBPROCESS_SHORT_TIMEOUT = 5_000;
// How long tmux shows messages (like "detached") in ms
// 0 disables message display entirely in supported tmux versions
export const TMUX_DISPLAY_TIME = 0;

<<<<<<< HEAD
export const HELP_SECTIONS: string[] = [
  '',
  'NAVIGATION:',
  '  ↑/↓, j/k    Navigate list',
  '  PgUp/PgDn   Previous/next page',
  '  < / >       Previous/next page',
  '  1-9         Select item on current page',
  '  Enter       Open/create session',
  '',
  'ACTIVE VIEW:',
  '  n           Create new feature and activate',
  '  b           Create from existing branch',
  '  a           Archive selected feature',
  '  v           View archived sessions',
  '  s           Open shell in worktree',
  '  x           Execute/run program in worktree',
  '  X           Create/update run config with Claude',
  '  t           Switch AI tool for session',
  '',
  'NEW FEATURE DIALOG:',
  '  Type        Filter projects',
  '  ↑/↓, j/k    Navigate filtered list',
  '  1-9         Quick select by number',
  '  Enter       Select project',
  '  ESC         Cancel',
  '',
  'ARCHIVED VIEW:',
  '  v           Return to active sessions',
  '  d           Delete permanently',
  '',
  'TMUX:',
  '  Ctrl+b, d   Detach from session',
  '',
  'OTHER:',
  '  r           Refresh list',
  '  ?           Show this help',
  '  q           Quit manager',
  '',
  'FILES:',
  '  Active:     ~/projects/{project}-branches/',
  '  Archived:   ~/projects/{project}-archived/',
  '  Sessions:   dev-{project}-{feature}',
  '',
  'SYMBOLS:',
  '  ○  No session    ✓  Idle         ⚡  Working',
  '  🤔  Thinking      ❓  Waiting      📦  Archived',
  '',
  'GIT STATUS:',
  '  DIFF column:',
  '    +N/-N  Lines added/deleted from base branch',
  '  CHANGES column:',
  '    ↑N     N commits ahead of remote',
  '    ↓N     N commits behind remote',
  '    synced All changes pushed',
  '    clean  No changes or commits',
  '',
  'PULL REQUESTS:',
  '  #N✓  PR passing       #N✗  PR failing',
  '  #N⏳  PR pending       #N⟫  PR merged',
  ''
];
=======
/**
 * Generate help sections with dynamic projects directory path
 */
export function generateHelpSections(projectsDir: string): string[] {
  return [
    '',
    'NAVIGATION:',
    '  ↑/↓, j/k    Navigate list',
    '  PgUp/PgDn   Previous/next page',
    '  < / >       Previous/next page',
    '  1-9         Select item on current page',
    '  Enter       Open/create session',
    '',
    'ACTIVE VIEW:',
    '  n           Create new feature and activate',
    '  b           Create from existing branch',
    '  a           Archive selected feature',
    '  v           View archived sessions',
    '  s           Open shell in worktree',
    '  x           Execute/run program in worktree',
    '  X           Create/update run config with Claude',
    '',
    'NEW FEATURE DIALOG:',
    '  Type        Filter projects',
    '  ↑/↓, j/k    Navigate filtered list',
    '  1-9         Quick select by number',
    '  Enter       Select project',
    '  ESC         Cancel',
    '',
    'ARCHIVED VIEW:',
    '  v           Return to active sessions',
    '  d           Delete permanently',
    '',
    'TMUX:',
    '  Ctrl+b, d   Detach from session',
    '',
    'OTHER:',
    '  r           Refresh list',
    '  ?           Show this help',
    '  q           Quit manager',
    '',
    'CONFIGURATION:',
    '  --dir PATH  Specify projects directory',
    '  PROJECTS_DIR  Environment variable for projects directory',
    '  Default:    Current working directory',
    '',
    'FILES:',
    `  Active:     ${projectsDir}/{project}-branches/`,
    `  Archived:   ${projectsDir}/{project}-archived/`,
    '  Sessions:   dev-{project}-{feature}',
    '',
    'SYMBOLS:',
    '  ○  No session    ✓  Idle         ⚡  Working',
    '  🤔  Thinking      ❓  Waiting      📦  Archived',
    '',
    'GIT STATUS:',
    '  DIFF column:',
    '    +N/-N  Lines added/deleted from base branch',
    '  CHANGES column:',
    '    ↑N     N commits ahead of remote',
    '    ↓N     N commits behind remote',
    '    synced All changes pushed',
    '    clean  No changes or commits',
    '',
    'PULL REQUESTS:',
    '  #N✓  PR passing       #N✗  PR failing',
    '  #N⏳  PR pending       #N⟫  PR merged',
    ''
  ];
}
>>>>>>> 29b732b9

export const ARCHIVE_IGNORE_DIRS = ['venv', 'env', '.venv', 'node_modules', '__pycache__', '.pytest_cache'];
export const UI_REFRESH_RATE = 1.0;
export const UI_SLEEP_RATE = 0.05;
export const PAGE_SIZE = 10;
export const MIN_TERMINAL_WIDTH = 40;
export const MIN_TERMINAL_HEIGHT = 10;

// Claude prompt for generating run configurations
export const RUN_CONFIG_CLAUDE_PROMPT = `Analyze this project directory and generate a run-session.config.json file.

CRITICAL: Your response must be ONLY the JSON object. Do NOT use markdown code blocks or any formatting.

Example of what to output:
{"command": "npm start", "env": {}, "setup": [], "watch": true}

Fill in values based on the project files you see:
- "command": main run command (e.g. "npm run dev", "python app.py")
- "env": object with environment variables (usually empty {})
- "setup": array of setup commands (e.g. ["npm install"])
- "watch": true for servers/long-running, false for build/test commands

Your response must start with { and end with } - nothing else.`;<|MERGE_RESOLUTION|>--- conflicted
+++ resolved
@@ -130,69 +130,6 @@
 // 0 disables message display entirely in supported tmux versions
 export const TMUX_DISPLAY_TIME = 0;
 
-<<<<<<< HEAD
-export const HELP_SECTIONS: string[] = [
-  '',
-  'NAVIGATION:',
-  '  ↑/↓, j/k    Navigate list',
-  '  PgUp/PgDn   Previous/next page',
-  '  < / >       Previous/next page',
-  '  1-9         Select item on current page',
-  '  Enter       Open/create session',
-  '',
-  'ACTIVE VIEW:',
-  '  n           Create new feature and activate',
-  '  b           Create from existing branch',
-  '  a           Archive selected feature',
-  '  v           View archived sessions',
-  '  s           Open shell in worktree',
-  '  x           Execute/run program in worktree',
-  '  X           Create/update run config with Claude',
-  '  t           Switch AI tool for session',
-  '',
-  'NEW FEATURE DIALOG:',
-  '  Type        Filter projects',
-  '  ↑/↓, j/k    Navigate filtered list',
-  '  1-9         Quick select by number',
-  '  Enter       Select project',
-  '  ESC         Cancel',
-  '',
-  'ARCHIVED VIEW:',
-  '  v           Return to active sessions',
-  '  d           Delete permanently',
-  '',
-  'TMUX:',
-  '  Ctrl+b, d   Detach from session',
-  '',
-  'OTHER:',
-  '  r           Refresh list',
-  '  ?           Show this help',
-  '  q           Quit manager',
-  '',
-  'FILES:',
-  '  Active:     ~/projects/{project}-branches/',
-  '  Archived:   ~/projects/{project}-archived/',
-  '  Sessions:   dev-{project}-{feature}',
-  '',
-  'SYMBOLS:',
-  '  ○  No session    ✓  Idle         ⚡  Working',
-  '  🤔  Thinking      ❓  Waiting      📦  Archived',
-  '',
-  'GIT STATUS:',
-  '  DIFF column:',
-  '    +N/-N  Lines added/deleted from base branch',
-  '  CHANGES column:',
-  '    ↑N     N commits ahead of remote',
-  '    ↓N     N commits behind remote',
-  '    synced All changes pushed',
-  '    clean  No changes or commits',
-  '',
-  'PULL REQUESTS:',
-  '  #N✓  PR passing       #N✗  PR failing',
-  '  #N⏳  PR pending       #N⟫  PR merged',
-  ''
-];
-=======
 /**
  * Generate help sections with dynamic projects directory path
  */
@@ -214,6 +151,7 @@
     '  s           Open shell in worktree',
     '  x           Execute/run program in worktree',
     '  X           Create/update run config with Claude',
+    '  t           Switch AI tool for session',
     '',
     'NEW FEATURE DIALOG:',
     '  Type        Filter projects',
@@ -263,7 +201,6 @@
     ''
   ];
 }
->>>>>>> 29b732b9
 
 export const ARCHIVE_IGNORE_DIRS = ['venv', 'env', '.venv', 'node_modules', '__pycache__', '.pytest_cache'];
 export const UI_REFRESH_RATE = 1.0;
