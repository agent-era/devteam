import React from 'react';
import {Box} from 'ink';
import MainView from '../components/views/MainView.js';
import {useWorktreeContext} from '../contexts/WorktreeContext.js';
import {useKeyboardShortcuts} from '../hooks/useKeyboardShortcuts.js';

const h = React.createElement;

interface WorktreeListScreenProps {
  onCreateFeature: () => void;
  onArchiveFeature: () => void;
  onViewArchived: () => void;
  onHelp: () => void;
  onBranch: () => void;
  onDiff: (type: 'full' | 'uncommitted') => void;
  onQuit: () => void;
  onExecuteRun: () => void;
  onConfigureRun: () => void;
}

export default function WorktreeListScreen({
  onCreateFeature,
  onArchiveFeature,
  onViewArchived,
  onHelp,
  onBranch,
  onDiff,
  onQuit,
  onExecuteRun,
  onConfigureRun
}: WorktreeListScreenProps) {
  const {worktrees, selectedIndex, selectWorktree, refresh, attachSession, attachShellSession} = useWorktreeContext();

  const handleMove = (delta: number) => {
<<<<<<< HEAD
    setState(s => {
      if (!s.worktrees.length) return s;
      
      let nextIndex = s.selectedIndex + delta;
      const totalItems = s.worktrees.length;
      
      // Clamp to valid range
      nextIndex = Math.max(0, Math.min(totalItems - 1, nextIndex));
      
      // Calculate which page this index belongs to
      const targetPage = Math.floor(nextIndex / s.pageSize);
      
      return {
        ...s, 
        selectedIndex: nextIndex,
        page: targetPage
      };
    });
=======
    const nextIndex = Math.max(0, Math.min(worktrees.length - 1, selectedIndex + delta));
    selectWorktree(nextIndex);
>>>>>>> 697707ad
  };

  const handleSelect = () => {
    const selectedWorktree = worktrees[selectedIndex];
    if (!selectedWorktree) return;
    
    try {
      attachSession(selectedWorktree);
    } catch {}
    
    refresh();
  };

  const handleShell = () => {
    const selectedWorktree = worktrees[selectedIndex];
    if (!selectedWorktree) return;
    
    try {
      attachShellSession(selectedWorktree);
    } catch {}
    
    refresh();
  };

  const handleDiffFull = () => {
    const selectedWorktree = worktrees[selectedIndex];
    if (selectedWorktree) {
      onDiff('full');
    }
  };

  const handleDiffUncommitted = () => {
    const selectedWorktree = worktrees[selectedIndex];
    if (selectedWorktree) {
      onDiff('uncommitted');
    }
  };

  const handlePreviousPage = () => {
<<<<<<< HEAD
    setState(st => {
      if (!st.worktrees.length) return st;
      
      const totalPages = Math.ceil(st.worktrees.length / st.pageSize);
      if (totalPages <= 1) return st;
      
      const prevPage = st.page === 0 ? totalPages - 1 : st.page - 1;
      const startIndex = prevPage * st.pageSize;
      const newIndex = Math.min(startIndex, st.worktrees.length - 1);
      
      return {...st, page: prevPage, selectedIndex: newIndex};
    });
  };

  const handleNextPage = () => {
    setState(st => {
      if (!st.worktrees.length) return st;
      
      const totalPages = Math.ceil(st.worktrees.length / st.pageSize);
      if (totalPages <= 1) return st;
      
      const nextPage = (st.page + 1) % totalPages;
      const startIndex = nextPage * st.pageSize;
      const newIndex = Math.min(startIndex, st.worktrees.length - 1);
      
      return {...st, page: nextPage, selectedIndex: newIndex};
    });
=======
    // Pagination is now handled by the MainView component
    // This could be extended to support pagination in the future
  };

  const handleNextPage = () => {
    // Pagination is now handled by the MainView component  
    // This could be extended to support pagination in the future
  };

  const handleRefresh = async () => {
    // Full refresh: worktrees and PR status for visible items only
    await refresh('visible');
>>>>>>> 697707ad
  };

  const handleJumpToFirst = () => {
    setState(st => ({
      ...st,
      selectedIndex: 0,
      page: 0
    }));
  };

  const handleJumpToLast = () => {
    setState(st => {
      if (!st.worktrees.length) return st;
      
      const lastIndex = st.worktrees.length - 1;
      const lastPage = Math.floor(lastIndex / st.pageSize);
      
      return {
        ...st,
        selectedIndex: lastIndex,
        page: lastPage
      };
    });
  };

  useKeyboardShortcuts({
    onMove: handleMove,
    onSelect: handleSelect,
    onCreate: onCreateFeature,
    onArchive: onArchiveFeature,
    onRefresh: handleRefresh,
    onViewArchived: onViewArchived,
    onHelp: onHelp,
    onBranch: onBranch,
    onShell: handleShell,
    onDiff: handleDiffFull,
    onDiffUncommitted: handleDiffUncommitted,
    onPreviousPage: handlePreviousPage,
    onNextPage: handleNextPage,
    onJumpToFirst: handleJumpToFirst,
    onJumpToLast: handleJumpToLast,
    onQuit: onQuit,
    onExecuteRun: onExecuteRun,
    onConfigureRun: onConfigureRun
  }, {
    page: 0,
    pageSize: 20,
    selectedIndex,
    totalItems: worktrees.length
  });

  return h(MainView, {
    worktrees,
    selectedIndex,
    onMove: handleMove,
    onSelect: handleSelect,
    onQuit,
    page: 0,
    pageSize: 20,
  });
}<|MERGE_RESOLUTION|>--- conflicted
+++ resolved
@@ -32,29 +32,8 @@
   const {worktrees, selectedIndex, selectWorktree, refresh, attachSession, attachShellSession} = useWorktreeContext();
 
   const handleMove = (delta: number) => {
-<<<<<<< HEAD
-    setState(s => {
-      if (!s.worktrees.length) return s;
-      
-      let nextIndex = s.selectedIndex + delta;
-      const totalItems = s.worktrees.length;
-      
-      // Clamp to valid range
-      nextIndex = Math.max(0, Math.min(totalItems - 1, nextIndex));
-      
-      // Calculate which page this index belongs to
-      const targetPage = Math.floor(nextIndex / s.pageSize);
-      
-      return {
-        ...s, 
-        selectedIndex: nextIndex,
-        page: targetPage
-      };
-    });
-=======
     const nextIndex = Math.max(0, Math.min(worktrees.length - 1, selectedIndex + delta));
     selectWorktree(nextIndex);
->>>>>>> 697707ad
   };
 
   const handleSelect = () => {
@@ -94,35 +73,6 @@
   };
 
   const handlePreviousPage = () => {
-<<<<<<< HEAD
-    setState(st => {
-      if (!st.worktrees.length) return st;
-      
-      const totalPages = Math.ceil(st.worktrees.length / st.pageSize);
-      if (totalPages <= 1) return st;
-      
-      const prevPage = st.page === 0 ? totalPages - 1 : st.page - 1;
-      const startIndex = prevPage * st.pageSize;
-      const newIndex = Math.min(startIndex, st.worktrees.length - 1);
-      
-      return {...st, page: prevPage, selectedIndex: newIndex};
-    });
-  };
-
-  const handleNextPage = () => {
-    setState(st => {
-      if (!st.worktrees.length) return st;
-      
-      const totalPages = Math.ceil(st.worktrees.length / st.pageSize);
-      if (totalPages <= 1) return st;
-      
-      const nextPage = (st.page + 1) % totalPages;
-      const startIndex = nextPage * st.pageSize;
-      const newIndex = Math.min(startIndex, st.worktrees.length - 1);
-      
-      return {...st, page: nextPage, selectedIndex: newIndex};
-    });
-=======
     // Pagination is now handled by the MainView component
     // This could be extended to support pagination in the future
   };
@@ -135,7 +85,6 @@
   const handleRefresh = async () => {
     // Full refresh: worktrees and PR status for visible items only
     await refresh('visible');
->>>>>>> 697707ad
   };
 
   const handleJumpToFirst = () => {
