# Tmux Session Manager - Developer Guide

## Project Overview

A CLI-based tmux session manager built with TypeScript, React, and Ink. This tool manages development sessions for feature branches across multiple projects, integrating with git worktrees and Claude AI.

## Architecture

### Tech Stack
- **Runtime**: Node.js 18+ (ESM modules)
- **Framework**: Ink (React for CLI)
- **Language**: TypeScript with strict mode
- **Testing**: Jest with ts-jest
- **Build**: tsc compiler

### Core Concepts

#### 1. **Worktrees** 
Git worktrees allow multiple branches to be checked out simultaneously in different directories. This app manages worktrees in a structured way:
- Main projects: `~/projects/{project-name}/`
- Feature branches: `~/projects/{project-name}-branches/{feature-name}/`
- Archived features: `~/projects/{project-name}-archived/archived-{timestamp}_{feature-name}/`

#### 2. **Tmux Sessions**
Each worktree gets associated tmux sessions:
- Main session: `dev-{project}-{feature}` (for Claude AI)
- Shell session: `dev-{project}-{feature}-shell` (for terminal work)
- Run session: `dev-{project}-{feature}-run` (for executing commands)

#### 3. **Claude Integration**
The app monitors Claude AI status in tmux panes:
- Working: Shows "esc to interrupt"
- Waiting: Shows numbered prompt (e.g., "1. ")
- Idle: Shows standard prompt
- Thinking: Shows thinking indicator

## Project Structure

```
src/
├── index.ts                 # Entry point
├── app.ts                  # App bootstrap (Ink render)
├── App.tsx                 # Main React component
├── bin/                    # CLI binary
│   └── dev-sessions.ts     # CLI executable
├── components/             # React/Ink UI components
│   ├── common/            # Shared components
│   ├── dialogs/           # Modal dialogs
│   └── views/             # Main views
├── contexts/              # React contexts (State + Operations)
│   ├── WorktreeContext.tsx    # Worktree state and operations
│   ├── GitHubContext.tsx      # PR status and GitHub operations
│   └── UIContext.tsx          # UI navigation and dialog state
├── hooks/                 # React hooks
│   ├── useKeyboardShortcuts.ts  # Keyboard handling
│   ├── usePRStatus.ts          # PR status fetching
│   └── useWorktrees.ts         # Worktree management
├── screens/               # Full-screen components
│   ├── WorktreeListScreen.tsx   # Main list view
│   ├── CreateFeatureScreen.tsx  # Feature creation
│   ├── ArchiveConfirmScreen.tsx # Archive confirmation
│   └── ArchivedScreen.tsx       # Archived items view
├── services/              # Stateless data operations
│   ├── GitService.ts           # Local git operations
│   ├── GitHubService.ts        # GitHub API operations
│   ├── TmuxService.ts          # Tmux session management
│   └── WorktreeService.ts      # Git + Tmux orchestration
├── shared/utils/          # Utility functions
│   ├── commandExecutor.ts      # Process execution
│   ├── fileSystem.ts           # File operations
│   ├── formatting.ts           # String formatting
│   └── gitHelpers.ts           # Git utilities
├── models.ts              # Data models/classes
├── constants.ts           # App constants
└── ops.ts                 # Complex operations

tests/
├── fakes/                 # Fake service implementations
│   ├── FakeGitService.ts       # In-memory git
│   ├── FakeTmuxService.ts      # In-memory tmux
│   ├── FakeWorktreeService.ts  # In-memory worktree
│   └── stores.ts               # Memory data stores
├── utils/                 # Test utilities
│   ├── renderApp.tsx           # Test app rendering
│   └── testHelpers.ts          # Setup helpers
├── unit/                  # Unit tests
├── integration/           # Integration tests
└── e2e/                   # End-to-end tests
```

## Coding Conventions

### TypeScript/React Patterns

1. **Import Style**: Use ESM imports with `.js` extension (even for TS files)
   ```typescript
   import {GitService} from '../services/GitService.js';
   ```

2. **React Without JSX**: Use `React.createElement` via `h` helper
   ```typescript
   const h = React.createElement;
   return h(Box, {flexDirection: 'column'}, 
     h(Text, null, 'Hello')
   );
   ```

3. **Class Models**: Use classes with constructor initialization
   ```typescript
   export class WorktreeInfo {
     project: string;
     feature: string;
     constructor(init: Partial<WorktreeInfo> = {}) {
       this.project = '';
       this.feature = '';
       Object.assign(this, init);
     }
   }
   ```

4. **Service Pattern**: Services are classes with dependency injection
   ```typescript
   export class WorktreeService {
     constructor(
       private gitService?: GitService,
       private tmuxService?: TmuxService
     ) {
       this.gitService = gitService || new GitService();
       this.tmuxService = tmuxService || new TmuxService();
     }
   }
   ```

5. **Context Providers**: Use React Context for state + operations
   ```typescript
   export function WorktreeProvider({children}) {
     const [worktrees, setWorktrees] = useState([]);
     const gitService = new GitService();
     const tmuxService = new TmuxService();
     
     const createFeature = async (project, name) => {
       await gitService.createWorktree(project, name);
       await tmuxService.createSession(project, name);
       refresh();
     };
     
     const value = { worktrees, createFeature, refresh };
     return h(WorktreeContext.Provider, {value}, children);
   }
   ```

### Naming Conventions

- **Files**: camelCase for `.ts`, PascalCase for `.tsx`
- **Components**: PascalCase (e.g., `WorktreeListScreen`)
- **Hooks**: `use` prefix (e.g., `useWorktrees`)
- **Services**: PascalCase with `Service` suffix
- **Constants**: UPPER_SNAKE_CASE
- **Interfaces**: PascalCase, often with `Info` or `State` suffix

### Architecture Layers

1. **Service Layer** (Stateless Data Operations):
   - **GitService**: Local git operations (worktrees, branches, status, diff)
   - **GitHubService**: GitHub API operations (PRs, checks, issues)
   - **TmuxService**: Tmux session management
   - **WorktreeService**: Orchestrates git + tmux operations
   - Services are stateless and only fetch/transform data

2. **Context Layer** (State Management + Operations):
   - **WorktreeContext**: Manages worktree state and operations
   - **GitHubContext**: Manages PR status cache and GitHub operations
   - **UIContext**: Manages UI navigation and dialog state
   - Contexts combine state management with operation methods

3. **Component Layer**: Thin components that use contexts

## Testing Approach

### Philosophy
- **Minimal Mocking**: Only mock external dependencies (git, tmux, gh)
- **Real Components**: Run actual UI components in tests
- **In-Memory Database**: Fake services use memory stores
- **UI-Driven Testing**: Test through user interactions

### Test Structure

1. **Unit Tests** (`tests/unit/`): Test services in isolation
   ```typescript
   test('should create worktree', () => {
     const gitService = new FakeGitService();
     const result = gitService.createWorktree('project', 'feature');
     expect(result).toBe(true);
   });
   ```

2. **Integration Tests** (`tests/integration/`): Test service interactions
   ```typescript
   test('should create feature with session', () => {
     const {result} = renderApp();
     // Simulate user actions
     result.rerender();
     expect(memoryStore.sessions.size).toBe(1);
   });
   ```

3. **E2E Tests** (`tests/e2e/`): Full user workflows
   ```typescript
   test('complete feature workflow', async () => {
     const {result, stdin} = renderApp();
     stdin.write('n'); // Create new
     await delay(100);
     stdin.write('\r'); // Select project
     // ... continue workflow
   });
   ```

### Running Tests
```bash
npm test                    # Run all tests
npm run test:watch         # Watch mode
npm run typecheck          # Type checking only
```

## Adding Features

### 1. New Dialog Component

Create in `src/components/dialogs/`:
```typescript
import React from 'react';
import {Box, Text} from 'ink';

const h = React.createElement;

interface MyDialogProps {
  title: string;
  onClose: () => void;
}

export default function MyDialog({title, onClose}: MyDialogProps) {
  return h(Box, {flexDirection: 'column'},
    h(Text, null, title),
    // Dialog content
  );
}
```

### 2. New Service (Stateless)

Create in `src/services/`:
```typescript
export class MyService {
  fetchData(params: any): Promise<DataType[]> {
    // Fetch and transform data only - no state
    return runCommand(['some-command', params]);
  }
  
  transformData(raw: any): DataType {
    // Pure transformation functions
    return new DataType(raw);
  }
}
```

### 3. New Context (State + Operations)

Create in `src/contexts/`:
```typescript
export function MyContextProvider({children}) {
  const [data, setData] = useState([]);
  const [loading, setLoading] = useState(false);
  
  const myService = new MyService();
<<<<<<< HEAD
  
  const loadData = async () => {
    setLoading(true);
    const result = await myService.fetchData();
    setData(result);
    setLoading(false);
  };
  
  const createItem = async (item) => {
    await myService.createItem(item);
    loadData(); // Refresh state
  };
  
=======
  
  const loadData = async () => {
    setLoading(true);
    const result = await myService.fetchData();
    setData(result);
    setLoading(false);
  };
  
  const createItem = async (item) => {
    await myService.createItem(item);
    loadData(); // Refresh state
  };
  
>>>>>>> 2dff5305
  const value = { data, loading, loadData, createItem };
  return h(MyContext.Provider, {value}, children);
}
```

### 4. New Screen (Using Contexts)

Create in `src/screens/`:
```typescript
import React from 'react';
import {Box} from 'ink';
import {useMyContext} from '../contexts/MyContext.js';
import {useUIContext} from '../contexts/UIContext.js';

const h = React.createElement;

export default function MyScreen() {
  const {data, loading, createItem} = useMyContext();
  const {showList} = useUIContext();
  
  return h(Box, null, 
    // Screen content that uses context state and operations
  );
}
```

## Complex Operations

For multi-step operations, use `src/ops.ts`:
```typescript
export async function complexOperation(
  services: Services,
  params: OperationParams
): Promise<Result> {
  // Step 1: Validate
  // Step 2: Execute
  // Step 3: Update state
  return result;
}
```

## Environment Variables

The app copies these files to worktrees:
- `.env.local` - Environment variables
- `.claude/settings.local.json` - Claude settings
- `CLAUDE.md` - Claude documentation

## Performance Considerations

1. **Refresh Rates**: Different refresh intervals for different data:
   - AI Status: 2s
   - Git Status: 5s  
   - PR Status: 30s
   - Full Refresh: 30s

2. **Pagination**: List views paginate at 20 items by default

3. **Memory Management**: Fake services clear old data periodically

## Common Patterns

### Error Handling
```typescript
try {
  const result = runCommand(['git', 'status']);
  return result;
} catch (error) {
  // Silent fail for UI operations
  return null;
}
```

### Async Operations
```typescript
const loadData = async () => {
  const data = await fetchPRStatus();
  setState(prev => ({...prev, prStatus: data}));
};
```

### Keyboard Shortcuts
```typescript
useKeyboardShortcuts({
  onMove: (delta) => moveSelection(delta),
  onSelect: () => handleSelect(),
  onCreate: () => setMode('create')
});
```

## Logging and Debugging

### File Logging System

The app includes comprehensive file-based logging for all console output and errors:

#### Log Files Location
```
./logs/
├── errors.log    # Error messages and stack traces
└── console.log   # All console output (log, warn, info, debug)
```

#### Using the Logger

1. **Automatic Console Logging**: All `console.log`, `console.error`, `console.warn`, `console.info`, and `console.debug` calls are automatically logged to files when `initializeFileLogging()` is called.

2. **Manual Logging Functions**: Use these functions for structured logging:
   ```typescript
   import {logError, logInfo, logWarn, logDebug} from '../shared/utils/logger.js';
   
   logError('Database connection failed', error);
   logInfo('User created successfully', {userId: 123});
   logWarn('API rate limit approaching', {remaining: 10});
   logDebug('Cache hit', {key: 'user:123'});
   ```

3. **Log Management**:
   ```typescript
   import {getLogPaths, clearLogs} from '../shared/utils/logger.js';
   
   // Get log file paths
   const {errorLog, consoleLog} = getLogPaths();
   
   // Clear all logs
   clearLogs();
   ```

#### Log Format
Each log entry includes:
- ISO timestamp
- Log level (ERROR, LOG, WARN, INFO, DEBUG)
- Message
- Data object (JSON formatted if provided)

Example:
```
[2025-08-27T10:30:45.123Z] ERROR: Database connection failed {"host":"localhost","port":5432}
[2025-08-27T10:30:46.456Z] INFO: User login successful {"userId":123,"email":"user@example.com"}
```

#### Log Rotation
- Logs automatically rotate when they exceed 10MB
- Old logs are renamed with timestamp suffix: `errors.log.1724765445123`
- Silent failure ensures logging issues never crash the app

### Debugging Tips

1. **File Logs**: Check `./logs/` for detailed error traces and debug info
2. **Console Output**: Use `console.error()` (stdout is used by Ink) 
3. **Test Mode**: Run with fake services for testing
4. **Tmux Inspection**: Check sessions with `tmux ls`
5. **Log Analysis**: Use `tail -f ./logs/errors.log` to monitor errors in real-time

### Best Practices for Logging

1. **Error Logging**: Always log errors with context:
   ```typescript
   try {
     await createWorktree(project, feature);
   } catch (error) {
     logError('Failed to create worktree', {project, feature, error});
     throw error;
   }
   ```

2. **Debug Information**: Log debug info for complex operations:
   ```typescript
   logDebug('Starting worktree creation', {project, feature, targetPath});
   ```

3. **Performance Monitoring**: Log timing for slow operations:
   ```typescript
   const start = Date.now();
   await longOperation();
   logInfo('Operation completed', {duration: Date.now() - start});
   ```

## Build & Deployment

```bash
npm run build         # Compile TypeScript
npm run typecheck    # Check types only
npm link            # Install globally as 'dev-sessions'
```

## Best Practices

### Architecture
1. **Services are stateless** - only fetch and transform data
2. **Contexts manage state** - combine state with operation methods
3. **Clear separation** - GitService (local) vs GitHubService (API)
4. **No dependency injection** - services instantiated directly in contexts

### Implementation  
5. **Always use absolute paths** in file operations
6. **Check for existence** before file operations
7. **Silent fail** for UI operations to prevent crashes
8. **Use memory stores** in tests for isolation
9. **Follow existing patterns** when adding features
10. **Test through UI interactions** not implementation details
11. **Use TypeScript strict mode** for safety

## Testing Checklist

When adding features:
- [ ] Add unit tests for new services
- [ ] Add integration tests for service interactions
- [ ] Add E2E tests for user workflows
- [ ] Update fake implementations
- [ ] Verify TypeScript types compile
- [ ] Test error cases and edge conditions

## PRs
- Always use --auto and --squash when merging PRs
- Keep the local branch when merging<|MERGE_RESOLUTION|>--- conflicted
+++ resolved
@@ -272,7 +272,6 @@
   const [loading, setLoading] = useState(false);
   
   const myService = new MyService();
-<<<<<<< HEAD
   
   const loadData = async () => {
     setLoading(true);
@@ -286,21 +285,6 @@
     loadData(); // Refresh state
   };
   
-=======
-  
-  const loadData = async () => {
-    setLoading(true);
-    const result = await myService.fetchData();
-    setData(result);
-    setLoading(false);
-  };
-  
-  const createItem = async (item) => {
-    await myService.createItem(item);
-    loadData(); // Refresh state
-  };
-  
->>>>>>> 2dff5305
   const value = { data, loading, loadData, createItem };
   return h(MyContext.Provider, {value}, children);
 }
