--- conflicted
+++ resolved
@@ -2,69 +2,41 @@
 import assert from 'node:assert/strict';
 import React from 'react';
 
-test('attach then detach re-renders the main list (no blank screen)', {skip: true}, async () => {
-  // Simulate tmux attach taking over the TTY and returning; also disable app intervals
-  process.env.NO_APP_INTERVALS = '1';
-  process.env.E2E_DISABLE_AI_TOOLS = '1';
+test('attach then detach re-renders the main list (no blank screen)', async () => {
+  // Simulate tmux attach taking over the TTY and returning
+  process.env.E2E_SIMULATE_TMUX_ATTACH = '1';
 
   const Ink = await import('../../../node_modules/ink/build/index.js');
   const {TestableApp} = await import('../../../dist/App.js');
   const {FakeGitService} = await import('../../../dist-tests/tests/fakes/FakeGitService.js');
   const {FakeGitHubService} = await import('../../../dist-tests/tests/fakes/FakeGitHubService.js');
-  const {FakeTmuxService} = await import('../../../dist-tests/tests/fakes/FakeTmuxService.js');
+  const {memoryStore, setupTestProject, setupTestWorktree} = await import('../../../dist-tests/tests/fakes/stores.js');
+  const {TmuxService} = await import('../../../dist/services/TmuxService.js');
 
   // Seed one worktree so we can select it and attach
-  const gitService = new FakeGitService('/fake/projects');
-  gitService.addProject('demo');
-  gitService.addWorktree('demo', 'feature-1');
+  memoryStore.reset();
+  setupTestProject('demo');
+  setupTestWorktree('demo', 'feature-1');
 
   // Use capturing stdout/stdin for Ink
-  const {CapturingStdout, StdinStub, waitForText, stripAnsi} = await import('./_utils.js');
+  const {CapturingStdout, StdinStub} = await import('./_utils.js');
   const stdout = new CapturingStdout();
   const stdin = new StdinStub();
 
   const tree = React.createElement(TestableApp, {
-    gitService,
+    gitService: new FakeGitService('/fake/projects'),
     gitHubService: new FakeGitHubService(),
-    // Use FakeTmuxService for deterministic, fast attach/detach
-    tmuxService: new FakeTmuxService()
+    // Use real TmuxService so it calls runInteractive (which we simulate)
+    tmuxService: new TmuxService()
   });
 
   const inst = Ink.render(tree, {stdout, stdin, debug: true, exitOnCtrlC: false, patchConsole: false});
 
-  // Give mount a moment, then immediately proceed to selection
+  // Allow initial frame to render
   await new Promise(r => setTimeout(r, 250));
-  // Debug: log the initial frame content without ANSI
-  try {
-    const {stripAnsi} = await import('./_utils.js');
-    // eslint-disable-next-line no-console
-    console.log('initial_frame=', JSON.stringify(stripAnsi(stdout.lastFrame() || '')));
-  } catch {}
+  let frame = stdout.lastFrame() || '';
+  assert.ok(frame.includes('demo/feature-1'), 'Expected initial list with single worktree');
 
-<<<<<<< HEAD
-  // Press Enter to select; tmux hint may appear depending on environment
-  stdin.emit('data', Buffer.from('\r'));
-  try {
-    await waitForText(() => stripAnsi(stdout.lastFrame() || ''), 'devteam uses tmux', {timeout: 1500});
-    // Continue if hint is shown
-    stdin.emit('data', Buffer.from('c'));
-  } catch {
-    // If no hint, either attached immediately or AI tool selection dialog is shown.
-    // Debug current frame for visibility
-    // eslint-disable-next-line no-console
-    console.log('post_enter_frame=', JSON.stringify(stripAnsi(stdout.lastFrame() || '')));
-    // Handle AI tool selection dialog by picking first option
-    const frame = stripAnsi(stdout.lastFrame() || '');
-    if (frame.includes('Select AI Tool')) {
-      stdin.emit('data', Buffer.from('1'));
-      // Give the hint a chance to render, then continue regardless
-      await new Promise(r => setTimeout(r, 200));
-      stdin.emit('data', Buffer.from('c'));
-    }
-  }
-  // Wait for list to re-render after simulated attach/detach
-  await waitForText(() => stdout.lastFrame() || '', 'demo/feature-1', {timeout: 3000});
-=======
   // Press Enter to select -> directly attach (simulated)
   stdin.emit('data', Buffer.from('\r'));
   await new Promise(r => setTimeout(r, 300));
@@ -74,7 +46,6 @@
   // After detach, screen should re-render main list (not stay blank)
   assert.ok(frame.trim().length > 0, 'Expected non-blank frame after detach');
   assert.ok(frame.includes('demo/feature-1'), 'Expected to return to list after detach');
->>>>>>> 0e73542c
 
   try { inst.unmount?.(); } catch {}
 });